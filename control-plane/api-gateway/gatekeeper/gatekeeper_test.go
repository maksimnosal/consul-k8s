// Copyright (c) HashiCorp, Inc.
// SPDX-License-Identifier: MPL-2.0

package gatekeeper

import (
	"context"
	"fmt"
	"testing"

	logrtest "github.com/go-logr/logr/testr"
	apigateway "github.com/hashicorp/consul-k8s/control-plane/api-gateway"
	"github.com/hashicorp/consul-k8s/control-plane/api/v1alpha1"
	"github.com/stretchr/testify/require"
	appsv1 "k8s.io/api/apps/v1"
	corev1 "k8s.io/api/core/v1"
	rbac "k8s.io/api/rbac/v1"
	k8serrors "k8s.io/apimachinery/pkg/api/errors"
	metav1 "k8s.io/apimachinery/pkg/apis/meta/v1"
	"k8s.io/apimachinery/pkg/runtime"
	"k8s.io/apimachinery/pkg/types"
	"sigs.k8s.io/controller-runtime/pkg/client"
	"sigs.k8s.io/controller-runtime/pkg/client/fake"
	gwv1beta1 "sigs.k8s.io/gateway-api/apis/v1beta1"
)

var (
	image               = "hashicorp/consul-dataplane"
	createdAtLabelKey   = "gateway.consul.hashicorp.com/created"
	createdAtLabelValue = "101010"
	name                = "test"
	namespace           = "default"
	labels              = map[string]string{
		"gateway.consul.hashicorp.com/name":      name,
		"gateway.consul.hashicorp.com/namespace": namespace,
		createdAtLabelKey:                        createdAtLabelValue,
		"gateway.consul.hashicorp.com/managed":   "true",
	}
	listeners = []gwv1beta1.Listener{
		{
			Name:     "Listener 1",
			Port:     8080,
			Protocol: "TCP",
		},
		{
			Name:     "Listener 2",
			Port:     8081,
			Protocol: "UDP",
		},
	}
)

type testCase struct {
	gateway            gwv1beta1.Gateway
	gatewayClassConfig v1alpha1.GatewayClassConfig
	helmConfig         apigateway.HelmConfig

	initialResources resources
	finalResources   resources
}

type resources struct {
	deployments     []*appsv1.Deployment
	roles           []*rbac.Role
	services        []*corev1.Service
	serviceAccounts []*corev1.ServiceAccount
}

func TestUpsert(t *testing.T) {
	t.Parallel()

	cases := map[string]testCase{
		"create a new gateway deployment with only Deployment": {
			gateway: gwv1beta1.Gateway{
				ObjectMeta: metav1.ObjectMeta{
					Name:      name,
					Namespace: namespace,
				},
				Spec: gwv1beta1.GatewaySpec{
					Listeners: listeners,
				},
			},
			gatewayClassConfig: v1alpha1.GatewayClassConfig{
				ObjectMeta: metav1.ObjectMeta{
					Name: "consul-gatewayclassconfig",
				},
				Spec: v1alpha1.GatewayClassConfigSpec{
					DeploymentSpec: v1alpha1.DeploymentSpec{
						DefaultInstances: ptrTo(int32(3)),
						MaxInstances:     ptrTo(int32(3)),
						MinInstances:     ptrTo(int32(1)),
					},
					CopyAnnotations: v1alpha1.CopyAnnotationsSpec{},
					ServiceType:     (*corev1.ServiceType)(ptrTo("NodePort")),
					DeploymentSpec: v1alpha1.DeploymentSpec{
						DefaultInstances: ptrTo[int32](3),
					},
				},
			},
<<<<<<< HEAD
			helmConfig:       apigateway.HelmConfig{},
=======
			helmConfig: apigateway.HelmConfig{
				Image: image,
			},
>>>>>>> 98d197cb
			initialResources: resources{},
			finalResources: resources{
				deployments: []*appsv1.Deployment{
					configureDeployment(name, namespace, labels, 3, nil, nil, "", "1"),
				},
				roles:           []*rbac.Role{},
				services:        []*corev1.Service{},
				serviceAccounts: []*corev1.ServiceAccount{},
			},
		},
		"create a new gateway deployment with managed Service": {
			gateway: gwv1beta1.Gateway{
				ObjectMeta: metav1.ObjectMeta{
					Name:      name,
					Namespace: namespace,
				},
				Spec: gwv1beta1.GatewaySpec{
					Listeners: listeners,
				},
			},
			gatewayClassConfig: v1alpha1.GatewayClassConfig{
				ObjectMeta: metav1.ObjectMeta{
					Name: "consul-gatewayclassconfig",
				},
				Spec: v1alpha1.GatewayClassConfigSpec{
					DeploymentSpec: v1alpha1.DeploymentSpec{
						DefaultInstances: ptrTo(int32(3)),
						MaxInstances:     ptrTo(int32(3)),
						MinInstances:     ptrTo(int32(1)),
					},
					CopyAnnotations: v1alpha1.CopyAnnotationsSpec{},
					ServiceType:     (*corev1.ServiceType)(ptrTo("NodePort")),
					DeploymentSpec: v1alpha1.DeploymentSpec{
						DefaultInstances: ptrTo[int32](3),
					},
				},
			},
			helmConfig: apigateway.HelmConfig{
<<<<<<< HEAD
				ServiceType: ptrTo("NodePort"),
=======
				Image: image,
>>>>>>> 98d197cb
			},
			initialResources: resources{},
			finalResources: resources{
				deployments: []*appsv1.Deployment{
					configureDeployment(name, namespace, labels, 3, nil, nil, "", "1"),
				},
				roles: []*rbac.Role{},
				services: []*corev1.Service{
					configureService(name, namespace, labels, nil, (corev1.ServiceType)("NodePort"), []corev1.ServicePort{
						{
							Name:     "Listener 1",
							Protocol: "TCP",
							Port:     8080,
						},
						{
							Name:     "Listener 2",
							Protocol: "UDP",
							Port:     8081,
						},
					}, "1"),
				},
				serviceAccounts: []*corev1.ServiceAccount{},
			},
		},
		"create a new gateway deployment with managed Service and ACLs": {
			gateway: gwv1beta1.Gateway{
				ObjectMeta: metav1.ObjectMeta{
					Name:      name,
					Namespace: namespace,
				},
				Spec: gwv1beta1.GatewaySpec{
					Listeners: listeners,
				},
			},
			gatewayClassConfig: v1alpha1.GatewayClassConfig{
				ObjectMeta: metav1.ObjectMeta{
					Name: "consul-gatewayclassconfig",
				},
				Spec: v1alpha1.GatewayClassConfigSpec{
					DeploymentSpec: v1alpha1.DeploymentSpec{
						DefaultInstances: ptrTo(int32(3)),
						MaxInstances:     ptrTo(int32(3)),
						MinInstances:     ptrTo(int32(1)),
					},
					CopyAnnotations: v1alpha1.CopyAnnotationsSpec{},
					ServiceType:     (*corev1.ServiceType)(ptrTo("NodePort")),
					DeploymentSpec: v1alpha1.DeploymentSpec{
						DefaultInstances: ptrTo[int32](3),
					},
				},
			},
			helmConfig: apigateway.HelmConfig{
<<<<<<< HEAD
				AuthMethod: "method",
=======
				Image:            image,
				ManageSystemACLs: true,
>>>>>>> 98d197cb
			},
			initialResources: resources{},
			finalResources: resources{
				deployments: []*appsv1.Deployment{
					configureDeployment(name, namespace, labels, 3, nil, nil, "", "1"),
				},
				roles: []*rbac.Role{
					configureRole(name, namespace, labels, "1"),
				},
				services: []*corev1.Service{
					configureService(name, namespace, labels, nil, (corev1.ServiceType)("NodePort"), []corev1.ServicePort{
						{
							Name:     "Listener 1",
							Protocol: "TCP",
							Port:     8080,
						},
						{
							Name:     "Listener 2",
							Protocol: "UDP",
							Port:     8081,
						},
					}, "1"),
				},
				serviceAccounts: []*corev1.ServiceAccount{
					configureServiceAccount(name, namespace, labels, "1"),
				},
			},
		},
		"update a gateway, adding a listener to a service": {
			gateway: gwv1beta1.Gateway{
				ObjectMeta: metav1.ObjectMeta{
					Name:      name,
					Namespace: namespace,
				},
				Spec: gwv1beta1.GatewaySpec{
					Listeners: listeners,
				},
			},
			gatewayClassConfig: v1alpha1.GatewayClassConfig{
				ObjectMeta: metav1.ObjectMeta{
					Name: "consul-gatewayclassconfig",
				},
				Spec: v1alpha1.GatewayClassConfigSpec{
					DeploymentSpec: v1alpha1.DeploymentSpec{
						DefaultInstances: ptrTo(int32(3)),
						MaxInstances:     ptrTo(int32(3)),
						MinInstances:     ptrTo(int32(1)),
					},
					CopyAnnotations: v1alpha1.CopyAnnotationsSpec{},
					ServiceType:     (*corev1.ServiceType)(ptrTo("NodePort")),
					DeploymentSpec: v1alpha1.DeploymentSpec{
						DefaultInstances: ptrTo[int32](3),
					},
				},
			},
			helmConfig: apigateway.HelmConfig{
<<<<<<< HEAD
				AuthMethod: "method",
=======
				Image:            image,
				ManageSystemACLs: true,
>>>>>>> 98d197cb
			},
			initialResources: resources{
				deployments: []*appsv1.Deployment{
					configureDeployment(name, namespace, labels, 3, nil, nil, "", "1"),
				},
				roles: []*rbac.Role{
					configureRole(name, namespace, labels, "1"),
				},
				services: []*corev1.Service{
					configureService(name, namespace, labels, nil, (corev1.ServiceType)("NodePort"), []corev1.ServicePort{
						{
							Name:     "Listener 1",
							Protocol: "TCP",
							Port:     8080,
						},
					}, "1"),
				},
				serviceAccounts: []*corev1.ServiceAccount{
					configureServiceAccount(name, namespace, labels, "1"),
				},
			},
			finalResources: resources{
				deployments: []*appsv1.Deployment{
					configureDeployment(name, namespace, labels, 3, nil, nil, "", "2"),
				},
				roles: []*rbac.Role{
					configureRole(name, namespace, labels, "1"),
				},
				services: []*corev1.Service{
					configureService(name, namespace, labels, nil, (corev1.ServiceType)("NodePort"), []corev1.ServicePort{
						{
							Name:     "Listener 1",
							Protocol: "TCP",
							Port:     8080,
						},
						{
							Name:     "Listener 2",
							Protocol: "UDP",
							Port:     8081,
						},
					}, "2"),
				},
				serviceAccounts: []*corev1.ServiceAccount{
					configureServiceAccount(name, namespace, labels, "1"),
				},
			},
		},
		"update a gateway, removing a listener from a service": {
			gateway: gwv1beta1.Gateway{
				ObjectMeta: metav1.ObjectMeta{
					Name:      name,
					Namespace: namespace,
				},
				Spec: gwv1beta1.GatewaySpec{
					Listeners: []gwv1beta1.Listener{
						listeners[0],
					},
				},
			},
			gatewayClassConfig: v1alpha1.GatewayClassConfig{
				ObjectMeta: metav1.ObjectMeta{
					Name: "consul-gatewayclassconfig",
				},
				Spec: v1alpha1.GatewayClassConfigSpec{
					DeploymentSpec: v1alpha1.DeploymentSpec{
						DefaultInstances: ptrTo(int32(3)),
						MaxInstances:     ptrTo(int32(3)),
						MinInstances:     ptrTo(int32(1)),
					},
					CopyAnnotations: v1alpha1.CopyAnnotationsSpec{},
					ServiceType:     (*corev1.ServiceType)(ptrTo("NodePort")),
					DeploymentSpec: v1alpha1.DeploymentSpec{
						DefaultInstances: ptrTo[int32](3),
					},
				},
			},
			helmConfig: apigateway.HelmConfig{
<<<<<<< HEAD
				AuthMethod: "method",
=======
				Image:            image,
				ManageSystemACLs: true,
>>>>>>> 98d197cb
			},
			initialResources: resources{
				deployments: []*appsv1.Deployment{
					configureDeployment(name, namespace, labels, 3, nil, nil, "", "1"),
				},
				roles: []*rbac.Role{
					configureRole(name, namespace, labels, "1"),
				},
				services: []*corev1.Service{
					configureService(name, namespace, labels, nil, (corev1.ServiceType)("NodePort"), []corev1.ServicePort{
						{
							Name:     "Listener 1",
							Protocol: "TCP",
							Port:     8080,
						},
						{
							Name:     "Listener 2",
							Protocol: "UDP",
							Port:     8081,
						},
					}, "1"),
				},
				serviceAccounts: []*corev1.ServiceAccount{
					configureServiceAccount(name, namespace, labels, "1"),
				},
			},
			finalResources: resources{
				deployments: []*appsv1.Deployment{
					configureDeployment(name, namespace, labels, 3, nil, nil, "", "2"),
				},
				roles: []*rbac.Role{
					configureRole(name, namespace, labels, "1"),
				},
				services: []*corev1.Service{
					configureService(name, namespace, labels, nil, (corev1.ServiceType)("NodePort"), []corev1.ServicePort{
						{
							Name:     "Listener 1",
							Protocol: "TCP",
							Port:     8080,
						},
					}, "2"),
				},
				serviceAccounts: []*corev1.ServiceAccount{
					configureServiceAccount(name, namespace, labels, "1"),
				},
			},
		},
		"updating a gateway deployment respects the number of replicas a user has set": {
			gateway: gwv1beta1.Gateway{
				ObjectMeta: metav1.ObjectMeta{
					Name:      name,
					Namespace: namespace,
				},
				Spec: gwv1beta1.GatewaySpec{
					Listeners: listeners,
				},
			},
			gatewayClassConfig: v1alpha1.GatewayClassConfig{
				ObjectMeta: metav1.ObjectMeta{
					Name: "consul-gatewayclassconfig",
				},
				Spec: v1alpha1.GatewayClassConfigSpec{
					DeploymentSpec: v1alpha1.DeploymentSpec{
						DefaultInstances: ptrTo(int32(5)),
						MaxInstances:     ptrTo(int32(7)),
						MinInstances:     ptrTo(int32(1)),
					},
					CopyAnnotations: v1alpha1.CopyAnnotationsSpec{},
					ServiceType:     (*corev1.ServiceType)(ptrTo("NodePort")),
					DeploymentSpec: v1alpha1.DeploymentSpec{
						DefaultInstances: ptrTo[int32](3),
					},
				},
			},
<<<<<<< HEAD
			helmConfig: apigateway.HelmConfig{},
=======
			helmConfig: apigateway.HelmConfig{
				Image: image,
			},
>>>>>>> 98d197cb
			initialResources: resources{
				deployments: []*appsv1.Deployment{
					configureDeployment(name, namespace, labels, 5, nil, nil, "", "1"),
				},
			},
			finalResources: resources{
				deployments: []*appsv1.Deployment{
					configureDeployment(name, namespace, labels, 5, nil, nil, "", "1"),
				},
				roles:           []*rbac.Role{},
				services:        []*corev1.Service{},
				serviceAccounts: []*corev1.ServiceAccount{},
			},
		},
	}

	for name, tc := range cases {
		t.Run(name, func(t *testing.T) {
			s := runtime.NewScheme()
			require.NoError(t, gwv1beta1.Install(s))
			require.NoError(t, v1alpha1.AddToScheme(s))
			require.NoError(t, rbac.AddToScheme(s))
			require.NoError(t, corev1.AddToScheme(s))
			require.NoError(t, appsv1.AddToScheme(s))

			log := logrtest.New(t)

			objs := append(joinResources(tc.initialResources), &tc.gateway, &tc.gatewayClassConfig)
			client := fake.NewClientBuilder().WithScheme(s).WithObjects(objs...).Build()

			gatekeeper := New(log, client)

			err := gatekeeper.Upsert(context.Background(), tc.gateway, tc.gatewayClassConfig, tc.helmConfig)
			require.NoError(t, err)
			require.NoError(t, validateResourcesExist(t, client, tc.finalResources))
		})
	}
}

func TestDelete(t *testing.T) {
	t.Parallel()

	cases := map[string]testCase{
		"delete a gateway deployment with only Deployment": {
			gateway: gwv1beta1.Gateway{
				ObjectMeta: metav1.ObjectMeta{
					Name:      name,
					Namespace: namespace,
				},
				Spec: gwv1beta1.GatewaySpec{
					Listeners: listeners,
				},
			},
			gatewayClassConfig: v1alpha1.GatewayClassConfig{
				ObjectMeta: metav1.ObjectMeta{
					Name: "consul-gatewayclassconfig",
				},
				Spec: v1alpha1.GatewayClassConfigSpec{
					DeploymentSpec: v1alpha1.DeploymentSpec{
						DefaultInstances: ptrTo(int32(3)),
						MaxInstances:     ptrTo(int32(3)),
						MinInstances:     ptrTo(int32(1)),
					},
					CopyAnnotations: v1alpha1.CopyAnnotationsSpec{},
					ServiceType:     (*corev1.ServiceType)(ptrTo("NodePort")),
					DeploymentSpec: v1alpha1.DeploymentSpec{
						DefaultInstances: ptrTo[int32](3),
					},
				},
			},
<<<<<<< HEAD
			helmConfig: apigateway.HelmConfig{},
=======
			helmConfig: apigateway.HelmConfig{
				Image: image,
			},
>>>>>>> 98d197cb
			initialResources: resources{
				deployments: []*appsv1.Deployment{
					configureDeployment(name, namespace, labels, 3, nil, nil, "", "1"),
				},
			},
			finalResources: resources{
				deployments:     []*appsv1.Deployment{},
				roles:           []*rbac.Role{},
				services:        []*corev1.Service{},
				serviceAccounts: []*corev1.ServiceAccount{},
			},
		},
		"delete a gateway deployment with a managed Service": {
			gateway: gwv1beta1.Gateway{
				ObjectMeta: metav1.ObjectMeta{
					Name:      name,
					Namespace: namespace,
				},
				Spec: gwv1beta1.GatewaySpec{
					Listeners: listeners,
				},
			},
			gatewayClassConfig: v1alpha1.GatewayClassConfig{
				ObjectMeta: metav1.ObjectMeta{
					Name: "consul-gatewayclassconfig",
				},
				Spec: v1alpha1.GatewayClassConfigSpec{
					DeploymentSpec: v1alpha1.DeploymentSpec{
						DefaultInstances: ptrTo(int32(3)),
						MaxInstances:     ptrTo(int32(3)),
						MinInstances:     ptrTo(int32(1)),
					},
					CopyAnnotations: v1alpha1.CopyAnnotationsSpec{},
					ServiceType:     (*corev1.ServiceType)(ptrTo("NodePort")),
					DeploymentSpec: v1alpha1.DeploymentSpec{
						DefaultInstances: ptrTo[int32](3),
					},
				},
			},
			helmConfig: apigateway.HelmConfig{
<<<<<<< HEAD
				ServiceType: ptrTo("NodePort"),
=======
				Image: image,
>>>>>>> 98d197cb
			},
			initialResources: resources{
				deployments: []*appsv1.Deployment{
					configureDeployment(name, namespace, labels, 3, nil, nil, "", "1"),
				},
				roles: []*rbac.Role{},
				services: []*corev1.Service{
					configureService(name, namespace, labels, nil, (corev1.ServiceType)("NodePort"), []corev1.ServicePort{
						{
							Name:     "Listener 1",
							Protocol: "TCP",
							Port:     8080,
						},
						{
							Name:     "Listener 2",
							Protocol: "UDP",
							Port:     8081,
						},
					}, "1"),
				},
				serviceAccounts: []*corev1.ServiceAccount{},
			},
			finalResources: resources{
				deployments:     []*appsv1.Deployment{},
				roles:           []*rbac.Role{},
				services:        []*corev1.Service{},
				serviceAccounts: []*corev1.ServiceAccount{},
			},
		},
		"delete a gateway deployment with managed Service and ACLs": {
			gateway: gwv1beta1.Gateway{
				ObjectMeta: metav1.ObjectMeta{
					Name:      name,
					Namespace: namespace,
				},
				Spec: gwv1beta1.GatewaySpec{
					Listeners: listeners,
				},
			},
			gatewayClassConfig: v1alpha1.GatewayClassConfig{
				ObjectMeta: metav1.ObjectMeta{
					Name: "consul-gatewayclassconfig",
				},
				Spec: v1alpha1.GatewayClassConfigSpec{
					DeploymentSpec: v1alpha1.DeploymentSpec{
						DefaultInstances: ptrTo(int32(3)),
						MaxInstances:     ptrTo(int32(3)),
						MinInstances:     ptrTo(int32(1)),
					},
					CopyAnnotations: v1alpha1.CopyAnnotationsSpec{},
					ServiceType:     (*corev1.ServiceType)(ptrTo("NodePort")),
					DeploymentSpec: v1alpha1.DeploymentSpec{
						DefaultInstances: ptrTo[int32](3),
					},
				},
			},
			helmConfig: apigateway.HelmConfig{
<<<<<<< HEAD
				AuthMethod: "method",
=======
				Image:            image,
				ManageSystemACLs: true,
>>>>>>> 98d197cb
			},
			initialResources: resources{
				deployments: []*appsv1.Deployment{
					configureDeployment(name, namespace, labels, 3, nil, nil, "", "1"),
				},
				roles: []*rbac.Role{
					configureRole(name, namespace, labels, "1"),
				},
				services: []*corev1.Service{
					configureService(name, namespace, labels, nil, (corev1.ServiceType)("NodePort"), []corev1.ServicePort{
						{
							Name:     "Listener 1",
							Protocol: "TCP",
							Port:     8080,
						},
						{
							Name:     "Listener 2",
							Protocol: "UDP",
							Port:     8081,
						},
					}, "1"),
				},
				serviceAccounts: []*corev1.ServiceAccount{
					configureServiceAccount(name, namespace, labels, "1"),
				},
			},
			finalResources: resources{
				deployments:     []*appsv1.Deployment{},
				roles:           []*rbac.Role{},
				services:        []*corev1.Service{},
				serviceAccounts: []*corev1.ServiceAccount{},
			},
		},
	}

	for name, tc := range cases {
		t.Run(name, func(t *testing.T) {
			s := runtime.NewScheme()
			require.NoError(t, gwv1beta1.Install(s))
			require.NoError(t, v1alpha1.AddToScheme(s))
			require.NoError(t, rbac.AddToScheme(s))
			require.NoError(t, corev1.AddToScheme(s))
			require.NoError(t, appsv1.AddToScheme(s))

			log := logrtest.New(t)

			objs := append(joinResources(tc.initialResources), &tc.gateway, &tc.gatewayClassConfig)
			client := fake.NewClientBuilder().WithScheme(s).WithObjects(objs...).Build()

			gatekeeper := New(log, client)

			err := gatekeeper.Delete(context.Background(), types.NamespacedName{
				Namespace: tc.gateway.Namespace,
				Name:      tc.gateway.Name,
			})
			require.NoError(t, err)
			require.NoError(t, validateResourcesExist(t, client, tc.finalResources))
			require.NoError(t, validateResourcesAreDeleted(t, client, tc.initialResources))
		})
	}
}

func joinResources(resources resources) (objs []client.Object) {
	for _, deployment := range resources.deployments {
		objs = append(objs, deployment)
	}

	for _, role := range resources.roles {
		objs = append(objs, role)
	}

	for _, service := range resources.services {
		objs = append(objs, service)
	}

	for _, serviceAccount := range resources.serviceAccounts {
		objs = append(objs, serviceAccount)
	}

	return objs
}

func validateResourcesExist(t *testing.T, client client.Client, resources resources) error {
	t.Helper()

	for _, expected := range resources.deployments {
		actual := &appsv1.Deployment{}
		err := client.Get(context.Background(), types.NamespacedName{
			Name:      expected.Name,
			Namespace: expected.Namespace,
		}, actual)
		if err != nil {
			return err
		}

		// Patch the createdAt label
		actual.Labels[createdAtLabelKey] = createdAtLabelValue
		actual.Spec.Selector.MatchLabels[createdAtLabelKey] = createdAtLabelValue
		actual.Spec.Template.ObjectMeta.Labels[createdAtLabelKey] = createdAtLabelValue

		require.Equal(t, expected.Name, actual.Name)
		require.Equal(t, expected.Namespace, actual.Namespace)
		require.Equal(t, expected.APIVersion, actual.APIVersion)
		require.Equal(t, expected.Labels, actual.Labels)
<<<<<<< HEAD
		if expected.Spec.Replicas != nil {
			require.NotNil(t, actual.Spec.Replicas)
			require.EqualValues(t, *expected.Spec.Replicas, *actual.Spec.Replicas)
		}
=======
		require.Equal(t, *expected.Spec.Replicas, *actual.Spec.Replicas)
>>>>>>> 98d197cb
	}

	for _, expected := range resources.roles {
		actual := &rbac.Role{}
		err := client.Get(context.Background(), types.NamespacedName{
			Name:      expected.Name,
			Namespace: expected.Namespace,
		}, actual)
		if err != nil {
			return err
		}

		// Patch the createdAt label
		actual.Labels[createdAtLabelKey] = createdAtLabelValue

		require.Equal(t, expected, actual)
	}

	for _, expected := range resources.services {
		actual := &corev1.Service{}
		err := client.Get(context.Background(), types.NamespacedName{
			Name:      expected.Name,
			Namespace: expected.Namespace,
		}, actual)
		if err != nil {
			return err
		}

		// Patch the createdAt label
		actual.Labels[createdAtLabelKey] = createdAtLabelValue
		actual.Spec.Selector[createdAtLabelKey] = createdAtLabelValue

		require.Equal(t, expected, actual)
	}

	for _, expected := range resources.serviceAccounts {
		actual := &corev1.ServiceAccount{}
		err := client.Get(context.Background(), types.NamespacedName{
			Name:      expected.Name,
			Namespace: expected.Namespace,
		}, actual)
		if err != nil {
			return err
		}

		// Patch the createdAt label
		actual.Labels[createdAtLabelKey] = createdAtLabelValue

		require.Equal(t, expected, actual)
	}

	return nil
}

func validateResourcesAreDeleted(t *testing.T, client client.Client, resources resources) error {
	t.Helper()

	for _, expected := range resources.deployments {
		actual := &appsv1.Deployment{}
		err := client.Get(context.Background(), types.NamespacedName{
			Name:      expected.Name,
			Namespace: expected.Namespace,
		}, actual)
		if !k8serrors.IsNotFound(err) {
			return fmt.Errorf("expected deployment %s to be deleted", expected.Name)
		}
		require.Error(t, err)
	}

	for _, expected := range resources.roles {
		actual := &rbac.Role{}
		err := client.Get(context.Background(), types.NamespacedName{
			Name:      expected.Name,
			Namespace: expected.Namespace,
		}, actual)
		if !k8serrors.IsNotFound(err) {
			return fmt.Errorf("expected role %s to be deleted", expected.Name)
		}
		require.Error(t, err)
	}

	for _, expected := range resources.services {
		actual := &corev1.Service{}
		err := client.Get(context.Background(), types.NamespacedName{
			Name:      expected.Name,
			Namespace: expected.Namespace,
		}, actual)
		if !k8serrors.IsNotFound(err) {
			return fmt.Errorf("expected service %s to be deleted", expected.Name)
		}
		require.Error(t, err)
	}

	for _, expected := range resources.serviceAccounts {
		actual := &corev1.ServiceAccount{}
		err := client.Get(context.Background(), types.NamespacedName{
			Name:      expected.Name,
			Namespace: expected.Namespace,
		}, actual)
		if !k8serrors.IsNotFound(err) {
			return fmt.Errorf("expected service account %s to be deleted", expected.Name)
		}
		require.Error(t, err)
	}

	return nil
}

func configureDeployment(name, namespace string, labels map[string]string, replicas int32, nodeSelector map[string]string, tolerations []corev1.Toleration, serviceAccoutName, resourceVersion string) *appsv1.Deployment {
	return &appsv1.Deployment{
		TypeMeta: metav1.TypeMeta{
			APIVersion: "apps/v1",
			Kind:       "Deployment",
		},
		ObjectMeta: metav1.ObjectMeta{
			Name:            name,
			Namespace:       namespace,
			Labels:          labels,
			ResourceVersion: resourceVersion,
			OwnerReferences: []metav1.OwnerReference{
				{
					APIVersion:         "gateway.networking.k8s.io/v1beta1",
					Kind:               "Gateway",
					Name:               name,
					Controller:         ptrTo(true),
					BlockOwnerDeletion: ptrTo(true),
				},
			},
		},
		Spec: appsv1.DeploymentSpec{
			Replicas: &replicas,
			Selector: &metav1.LabelSelector{
				MatchLabels: labels,
			},
			Template: corev1.PodTemplateSpec{
				ObjectMeta: metav1.ObjectMeta{
					Labels: labels,
					Annotations: map[string]string{
						"consul.hashicorp.com/connect-inject": "false",
					},
				},
				Spec: corev1.PodSpec{
					Affinity: &corev1.Affinity{
						PodAntiAffinity: &corev1.PodAntiAffinity{
							PreferredDuringSchedulingIgnoredDuringExecution: []corev1.WeightedPodAffinityTerm{
								{
									Weight: 1,
									PodAffinityTerm: corev1.PodAffinityTerm{
										LabelSelector: &metav1.LabelSelector{
											MatchLabels: labels,
										},
										TopologyKey: "kubernetes.io/hostname",
									},
								},
							},
						},
					},
					NodeSelector:       nodeSelector,
					Tolerations:        tolerations,
					ServiceAccountName: serviceAccoutName,
				},
			},
		},
	}
}

func configureRole(name, namespace string, labels map[string]string, resourceVersion string) *rbac.Role {
	return &rbac.Role{
		TypeMeta: metav1.TypeMeta{
			APIVersion: "rbac.authorization.k8s.io/v1",
			Kind:       "Role",
		},
		ObjectMeta: metav1.ObjectMeta{
			Name:            name,
			Namespace:       namespace,
			Labels:          labels,
			ResourceVersion: resourceVersion,
			OwnerReferences: []metav1.OwnerReference{
				{
					APIVersion:         "gateway.networking.k8s.io/v1beta1",
					Kind:               "Gateway",
					Name:               name,
					Controller:         ptrTo(true),
					BlockOwnerDeletion: ptrTo(true),
				},
			},
		},
		Rules: []rbac.PolicyRule{},
	}
}

func configureService(name, namespace string, labels, annotations map[string]string, serviceType corev1.ServiceType, ports []corev1.ServicePort, resourceVersion string) *corev1.Service {
	return &corev1.Service{
		TypeMeta: metav1.TypeMeta{
			APIVersion: "v1",
			Kind:       "Service",
		},
		ObjectMeta: metav1.ObjectMeta{
			Name:            name,
			Namespace:       namespace,
			Labels:          labels,
			Annotations:     annotations,
			ResourceVersion: resourceVersion,
			OwnerReferences: []metav1.OwnerReference{
				{
					APIVersion:         "gateway.networking.k8s.io/v1beta1",
					Kind:               "Gateway",
					Name:               name,
					Controller:         ptrTo(true),
					BlockOwnerDeletion: ptrTo(true),
				},
			},
		},
		Spec: corev1.ServiceSpec{
			Selector: labels,
			Type:     serviceType,
			Ports:    ports,
		},
	}
}

func configureServiceAccount(name, namespace string, labels map[string]string, resourceVersion string) *corev1.ServiceAccount {
	return &corev1.ServiceAccount{
		TypeMeta: metav1.TypeMeta{
			APIVersion: "v1",
			Kind:       "ServiceAccount",
		},
		ObjectMeta: metav1.ObjectMeta{
			Name:            name,
			Namespace:       namespace,
			Labels:          labels,
			ResourceVersion: resourceVersion,
			OwnerReferences: []metav1.OwnerReference{
				{
					APIVersion:         "gateway.networking.k8s.io/v1beta1",
					Kind:               "Gateway",
					Name:               name,
					Controller:         ptrTo(true),
					BlockOwnerDeletion: ptrTo(true),
				},
			},
		},
	}
}

func ptrTo[T any](t T) *T {
	return &t
}<|MERGE_RESOLUTION|>--- conflicted
+++ resolved
@@ -92,18 +92,9 @@
 					},
 					CopyAnnotations: v1alpha1.CopyAnnotationsSpec{},
 					ServiceType:     (*corev1.ServiceType)(ptrTo("NodePort")),
-					DeploymentSpec: v1alpha1.DeploymentSpec{
-						DefaultInstances: ptrTo[int32](3),
-					},
-				},
-			},
-<<<<<<< HEAD
+				},
+			},
 			helmConfig:       apigateway.HelmConfig{},
-=======
-			helmConfig: apigateway.HelmConfig{
-				Image: image,
-			},
->>>>>>> 98d197cb
 			initialResources: resources{},
 			finalResources: resources{
 				deployments: []*appsv1.Deployment{
@@ -136,18 +127,9 @@
 					},
 					CopyAnnotations: v1alpha1.CopyAnnotationsSpec{},
 					ServiceType:     (*corev1.ServiceType)(ptrTo("NodePort")),
-					DeploymentSpec: v1alpha1.DeploymentSpec{
-						DefaultInstances: ptrTo[int32](3),
-					},
-				},
-			},
-			helmConfig: apigateway.HelmConfig{
-<<<<<<< HEAD
-				ServiceType: ptrTo("NodePort"),
-=======
-				Image: image,
->>>>>>> 98d197cb
-			},
+				},
+			},
+			helmConfig:       apigateway.HelmConfig{},
 			initialResources: resources{},
 			finalResources: resources{
 				deployments: []*appsv1.Deployment{
@@ -193,18 +175,10 @@
 					},
 					CopyAnnotations: v1alpha1.CopyAnnotationsSpec{},
 					ServiceType:     (*corev1.ServiceType)(ptrTo("NodePort")),
-					DeploymentSpec: v1alpha1.DeploymentSpec{
-						DefaultInstances: ptrTo[int32](3),
-					},
 				},
 			},
 			helmConfig: apigateway.HelmConfig{
-<<<<<<< HEAD
 				AuthMethod: "method",
-=======
-				Image:            image,
-				ManageSystemACLs: true,
->>>>>>> 98d197cb
 			},
 			initialResources: resources{},
 			finalResources: resources{
@@ -255,18 +229,10 @@
 					},
 					CopyAnnotations: v1alpha1.CopyAnnotationsSpec{},
 					ServiceType:     (*corev1.ServiceType)(ptrTo("NodePort")),
-					DeploymentSpec: v1alpha1.DeploymentSpec{
-						DefaultInstances: ptrTo[int32](3),
-					},
 				},
 			},
 			helmConfig: apigateway.HelmConfig{
-<<<<<<< HEAD
 				AuthMethod: "method",
-=======
-				Image:            image,
-				ManageSystemACLs: true,
->>>>>>> 98d197cb
 			},
 			initialResources: resources{
 				deployments: []*appsv1.Deployment{
@@ -338,18 +304,10 @@
 					},
 					CopyAnnotations: v1alpha1.CopyAnnotationsSpec{},
 					ServiceType:     (*corev1.ServiceType)(ptrTo("NodePort")),
-					DeploymentSpec: v1alpha1.DeploymentSpec{
-						DefaultInstances: ptrTo[int32](3),
-					},
 				},
 			},
 			helmConfig: apigateway.HelmConfig{
-<<<<<<< HEAD
 				AuthMethod: "method",
-=======
-				Image:            image,
-				ManageSystemACLs: true,
->>>>>>> 98d197cb
 			},
 			initialResources: resources{
 				deployments: []*appsv1.Deployment{
@@ -419,18 +377,9 @@
 					},
 					CopyAnnotations: v1alpha1.CopyAnnotationsSpec{},
 					ServiceType:     (*corev1.ServiceType)(ptrTo("NodePort")),
-					DeploymentSpec: v1alpha1.DeploymentSpec{
-						DefaultInstances: ptrTo[int32](3),
-					},
-				},
-			},
-<<<<<<< HEAD
+				},
+			},
 			helmConfig: apigateway.HelmConfig{},
-=======
-			helmConfig: apigateway.HelmConfig{
-				Image: image,
-			},
->>>>>>> 98d197cb
 			initialResources: resources{
 				deployments: []*appsv1.Deployment{
 					configureDeployment(name, namespace, labels, 5, nil, nil, "", "1"),
@@ -496,18 +445,9 @@
 					},
 					CopyAnnotations: v1alpha1.CopyAnnotationsSpec{},
 					ServiceType:     (*corev1.ServiceType)(ptrTo("NodePort")),
-					DeploymentSpec: v1alpha1.DeploymentSpec{
-						DefaultInstances: ptrTo[int32](3),
-					},
-				},
-			},
-<<<<<<< HEAD
+				},
+			},
 			helmConfig: apigateway.HelmConfig{},
-=======
-			helmConfig: apigateway.HelmConfig{
-				Image: image,
-			},
->>>>>>> 98d197cb
 			initialResources: resources{
 				deployments: []*appsv1.Deployment{
 					configureDeployment(name, namespace, labels, 3, nil, nil, "", "1"),
@@ -542,18 +482,9 @@
 					},
 					CopyAnnotations: v1alpha1.CopyAnnotationsSpec{},
 					ServiceType:     (*corev1.ServiceType)(ptrTo("NodePort")),
-					DeploymentSpec: v1alpha1.DeploymentSpec{
-						DefaultInstances: ptrTo[int32](3),
-					},
-				},
-			},
-			helmConfig: apigateway.HelmConfig{
-<<<<<<< HEAD
-				ServiceType: ptrTo("NodePort"),
-=======
-				Image: image,
->>>>>>> 98d197cb
-			},
+				},
+			},
+			helmConfig: apigateway.HelmConfig{},
 			initialResources: resources{
 				deployments: []*appsv1.Deployment{
 					configureDeployment(name, namespace, labels, 3, nil, nil, "", "1"),
@@ -604,18 +535,10 @@
 					},
 					CopyAnnotations: v1alpha1.CopyAnnotationsSpec{},
 					ServiceType:     (*corev1.ServiceType)(ptrTo("NodePort")),
-					DeploymentSpec: v1alpha1.DeploymentSpec{
-						DefaultInstances: ptrTo[int32](3),
-					},
 				},
 			},
 			helmConfig: apigateway.HelmConfig{
-<<<<<<< HEAD
 				AuthMethod: "method",
-=======
-				Image:            image,
-				ManageSystemACLs: true,
->>>>>>> 98d197cb
 			},
 			initialResources: resources{
 				deployments: []*appsv1.Deployment{
@@ -720,14 +643,10 @@
 		require.Equal(t, expected.Namespace, actual.Namespace)
 		require.Equal(t, expected.APIVersion, actual.APIVersion)
 		require.Equal(t, expected.Labels, actual.Labels)
-<<<<<<< HEAD
 		if expected.Spec.Replicas != nil {
 			require.NotNil(t, actual.Spec.Replicas)
 			require.EqualValues(t, *expected.Spec.Replicas, *actual.Spec.Replicas)
 		}
-=======
-		require.Equal(t, *expected.Spec.Replicas, *actual.Spec.Replicas)
->>>>>>> 98d197cb
 	}
 
 	for _, expected := range resources.roles {
