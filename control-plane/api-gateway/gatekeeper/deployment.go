// Copyright (c) HashiCorp, Inc.
// SPDX-License-Identifier: MPL-2.0

package gatekeeper

import (
	"context"
	"github.com/hashicorp/consul-k8s/control-plane/api/v1alpha1"
	"k8s.io/apimachinery/pkg/types"

	"github.com/hashicorp/consul-k8s/control-plane/api/v1alpha1"
	"k8s.io/apimachinery/pkg/types"

	apigateway "github.com/hashicorp/consul-k8s/control-plane/api-gateway"
	appsv1 "k8s.io/api/apps/v1"
	corev1 "k8s.io/api/core/v1"
	k8serrors "k8s.io/apimachinery/pkg/api/errors"
	metav1 "k8s.io/apimachinery/pkg/apis/meta/v1"
	"k8s.io/apimachinery/pkg/runtime"
	ctrl "sigs.k8s.io/controller-runtime"
	"sigs.k8s.io/controller-runtime/pkg/controller/controllerutil"
	gwv1beta1 "sigs.k8s.io/gateway-api/apis/v1beta1"
)

<<<<<<< HEAD
const (
	defaultInstances int32 = 1
)

=======
>>>>>>> 98d197cb
func (g *Gatekeeper) upsertDeployment(ctx context.Context, gateway gwv1beta1.Gateway, gcc v1alpha1.GatewayClassConfig, config apigateway.HelmConfig) error {
	// Get Deployment if it exists.
	existingDeployment := &appsv1.Deployment{}
	exists := false

	err := g.Client.Get(ctx, g.namespacedName(gateway), existingDeployment)
	if err != nil && !k8serrors.IsNotFound(err) {
		return err
	} else if k8serrors.IsNotFound(err) {
		exists = false
	} else {
		exists = true
	}

<<<<<<< HEAD
	var currentReplicas *int32
	if existingDeployment != nil {
		currentReplicas = existingDeployment.Spec.Replicas
	}

	deployment, err := g.deployment(gateway, gcc, config, currentReplicas)
	if err != nil {
		return err
	}
=======
	deployment := g.deployment(gateway, gcc, config)
>>>>>>> 98d197cb

	if exists {
		g.Log.Info("Existing Gateway Deployment found.")

		// If the user has set the number of replicas, let's respect that.
		deployment.Spec.Replicas = existingDeployment.Spec.Replicas
	}

	mutated := deployment.DeepCopy()
<<<<<<< HEAD
	mutator := newDeploymentMutator(deployment, mutated, gcc, gateway, g.Client.Scheme())
=======
	mutator := newDeploymentMutator(deployment, mutated, gateway, g.Client.Scheme())
>>>>>>> 98d197cb

	result, err := controllerutil.CreateOrUpdate(ctx, g.Client, mutated, mutator)
	if err != nil {
		return err
	}

	switch result {
	case controllerutil.OperationResultCreated:
		g.Log.Info("Created Deployment")
	case controllerutil.OperationResultUpdated:
		g.Log.Info("Updated Deployment")
	case controllerutil.OperationResultNone:
		g.Log.Info("No change to deployment")
	}

	return nil
}

func (g *Gatekeeper) deleteDeployment(ctx context.Context, nsname types.NamespacedName) error {
	err := g.Client.Delete(ctx, &appsv1.Deployment{ObjectMeta: metav1.ObjectMeta{Name: nsname.Name, Namespace: nsname.Namespace}})
	if k8serrors.IsNotFound(err) {
		return nil
	}

	return err
}

<<<<<<< HEAD
// consulDataplaneContainer

func (g *Gatekeeper) deployment(gateway gwv1beta1.Gateway, gcc v1alpha1.GatewayClassConfig, config apigateway.HelmConfig, currentReplicas *int32) (*appsv1.Deployment, error) {
	initContainer, err := initContainer(config, gateway.Name, gateway.Namespace)
	if err != nil {
		return nil, err
	}

	container, err := consulDataplaneContainer(config, gateway.Name, gateway.Namespace)
	if err != nil {
		return nil, err
	}

=======
func (g *Gatekeeper) deployment(gateway gwv1beta1.Gateway, gcc v1alpha1.GatewayClassConfig, config apigateway.HelmConfig) *appsv1.Deployment {
>>>>>>> 98d197cb
	return &appsv1.Deployment{
		ObjectMeta: metav1.ObjectMeta{
			Name:      gateway.Name,
			Namespace: gateway.Namespace,
			Labels:    apigateway.LabelsForGateway(&gateway),
		},
		Spec: appsv1.DeploymentSpec{
<<<<<<< HEAD
			Replicas: deploymentReplicas(gcc, currentReplicas),
=======
			Replicas: gcc.Spec.DeploymentSpec.DefaultInstances,
>>>>>>> 98d197cb
			Selector: &metav1.LabelSelector{
				MatchLabels: apigateway.LabelsForGateway(&gateway),
			},
			Template: corev1.PodTemplateSpec{
				ObjectMeta: metav1.ObjectMeta{
					Labels: apigateway.LabelsForGateway(&gateway),
					Annotations: map[string]string{
						"consul.hashicorp.com/connect-inject": "false",
					},
				},
				Spec: corev1.PodSpec{
					Volumes: []corev1.Volume{
						{
<<<<<<< HEAD
							Name: volumeName,
							VolumeSource: corev1.VolumeSource{
								EmptyDir: &corev1.EmptyDirVolumeSource{Medium: corev1.StorageMediumMemory},
							},
=======
							Image: config.Image,
							Name:  "consul-dataplane",
>>>>>>> 98d197cb
						},
					},
					InitContainers: []corev1.Container{
						initContainer,
					},
					Containers: []corev1.Container{
						container,
					},
					Affinity: &corev1.Affinity{
						PodAntiAffinity: &corev1.PodAntiAffinity{
							PreferredDuringSchedulingIgnoredDuringExecution: []corev1.WeightedPodAffinityTerm{
								{
									Weight: 1,
									PodAffinityTerm: corev1.PodAffinityTerm{
										LabelSelector: &metav1.LabelSelector{
											MatchLabels: apigateway.LabelsForGateway(&gateway),
										},
										TopologyKey: "kubernetes.io/hostname",
									},
								},
							},
						},
					},
					NodeSelector:       gcc.Spec.NodeSelector,
					Tolerations:        gcc.Spec.Tolerations,
<<<<<<< HEAD
					ServiceAccountName: g.serviceAccountName(gateway, config),
=======
					ServiceAccountName: g.serviceAccountName(),
>>>>>>> 98d197cb
				},
			},
		},
	}, nil
}

func mergeDeployments(gcc v1alpha1.GatewayClassConfig, a, b *appsv1.Deployment) *appsv1.Deployment {
	if !compareDeployments(a, b) {
		b.Spec.Template = a.Spec.Template
		b.Spec.Replicas = deploymentReplicas(gcc, a.Spec.Replicas)
	}

	return b
}

func compareDeployments(a, b *appsv1.Deployment) bool {
	// since K8s adds a bunch of defaults when we create a deployment, check that
	// they don't differ by the things that we may actually change, namely container
	// ports
	if len(b.Spec.Template.Spec.Containers) != len(a.Spec.Template.Spec.Containers) {
		return false
	}
	for i, container := range a.Spec.Template.Spec.Containers {
		otherPorts := b.Spec.Template.Spec.Containers[i].Ports
		if len(container.Ports) != len(otherPorts) {
			return false
		}
		for j, port := range container.Ports {
			otherPort := otherPorts[j]
			if port.ContainerPort != otherPort.ContainerPort {
				return false
			}
			if port.Protocol != otherPort.Protocol {
				return false
			}
		}
	}

	if b.Spec.Replicas == nil && a.Spec.Replicas == nil {
		return true
	} else if b.Spec.Replicas == nil {
		return false
	} else if a.Spec.Replicas == nil {
		return false
	}

	return *b.Spec.Replicas == *a.Spec.Replicas
}

func newDeploymentMutator(deployment, mutated *appsv1.Deployment, gcc v1alpha1.GatewayClassConfig, gateway gwv1beta1.Gateway, scheme *runtime.Scheme) resourceMutator {
	return func() error {
		mutated = mergeDeployments(gcc, deployment, mutated)
		return ctrl.SetControllerReference(&gateway, mutated, scheme)
	}
}

func deploymentReplicas(gcc v1alpha1.GatewayClassConfig, currentReplicas *int32) *int32 {
	instanceValue := defaultInstances

	//if currentReplicas is not nil use current value when building deployment
	if currentReplicas != nil {
		instanceValue = *currentReplicas
	} else if gcc.Spec.DeploymentSpec.DefaultInstances != nil {
		// otherwise use the default value on the GatewayClassConfig if set
		instanceValue = *gcc.Spec.DeploymentSpec.DefaultInstances
	}

	if gcc.Spec.DeploymentSpec.MaxInstances != nil {

		//check if over maximum and lower to maximum
		maxValue := *gcc.Spec.DeploymentSpec.MaxInstances
		if instanceValue > maxValue {
			instanceValue = maxValue
		}
	}

	if gcc.Spec.DeploymentSpec.MinInstances != nil {
		//check if less than minimum and raise to minimum
		minValue := *gcc.Spec.DeploymentSpec.MinInstances
		if instanceValue < minValue {
			instanceValue = minValue
		}

	}
	return &instanceValue
}<|MERGE_RESOLUTION|>--- conflicted
+++ resolved
@@ -5,8 +5,6 @@
 
 import (
 	"context"
-	"github.com/hashicorp/consul-k8s/control-plane/api/v1alpha1"
-	"k8s.io/apimachinery/pkg/types"
 
 	"github.com/hashicorp/consul-k8s/control-plane/api/v1alpha1"
 	"k8s.io/apimachinery/pkg/types"
@@ -22,13 +20,10 @@
 	gwv1beta1 "sigs.k8s.io/gateway-api/apis/v1beta1"
 )
 
-<<<<<<< HEAD
 const (
 	defaultInstances int32 = 1
 )
 
-=======
->>>>>>> 98d197cb
 func (g *Gatekeeper) upsertDeployment(ctx context.Context, gateway gwv1beta1.Gateway, gcc v1alpha1.GatewayClassConfig, config apigateway.HelmConfig) error {
 	// Get Deployment if it exists.
 	existingDeployment := &appsv1.Deployment{}
@@ -43,7 +38,6 @@
 		exists = true
 	}
 
-<<<<<<< HEAD
 	var currentReplicas *int32
 	if existingDeployment != nil {
 		currentReplicas = existingDeployment.Spec.Replicas
@@ -53,9 +47,6 @@
 	if err != nil {
 		return err
 	}
-=======
-	deployment := g.deployment(gateway, gcc, config)
->>>>>>> 98d197cb
 
 	if exists {
 		g.Log.Info("Existing Gateway Deployment found.")
@@ -65,11 +56,7 @@
 	}
 
 	mutated := deployment.DeepCopy()
-<<<<<<< HEAD
 	mutator := newDeploymentMutator(deployment, mutated, gcc, gateway, g.Client.Scheme())
-=======
-	mutator := newDeploymentMutator(deployment, mutated, gateway, g.Client.Scheme())
->>>>>>> 98d197cb
 
 	result, err := controllerutil.CreateOrUpdate(ctx, g.Client, mutated, mutator)
 	if err != nil {
@@ -97,9 +84,6 @@
 	return err
 }
 
-<<<<<<< HEAD
-// consulDataplaneContainer
-
 func (g *Gatekeeper) deployment(gateway gwv1beta1.Gateway, gcc v1alpha1.GatewayClassConfig, config apigateway.HelmConfig, currentReplicas *int32) (*appsv1.Deployment, error) {
 	initContainer, err := initContainer(config, gateway.Name, gateway.Namespace)
 	if err != nil {
@@ -111,9 +95,6 @@
 		return nil, err
 	}
 
-=======
-func (g *Gatekeeper) deployment(gateway gwv1beta1.Gateway, gcc v1alpha1.GatewayClassConfig, config apigateway.HelmConfig) *appsv1.Deployment {
->>>>>>> 98d197cb
 	return &appsv1.Deployment{
 		ObjectMeta: metav1.ObjectMeta{
 			Name:      gateway.Name,
@@ -121,11 +102,7 @@
 			Labels:    apigateway.LabelsForGateway(&gateway),
 		},
 		Spec: appsv1.DeploymentSpec{
-<<<<<<< HEAD
 			Replicas: deploymentReplicas(gcc, currentReplicas),
-=======
-			Replicas: gcc.Spec.DeploymentSpec.DefaultInstances,
->>>>>>> 98d197cb
 			Selector: &metav1.LabelSelector{
 				MatchLabels: apigateway.LabelsForGateway(&gateway),
 			},
@@ -139,15 +116,10 @@
 				Spec: corev1.PodSpec{
 					Volumes: []corev1.Volume{
 						{
-<<<<<<< HEAD
 							Name: volumeName,
 							VolumeSource: corev1.VolumeSource{
 								EmptyDir: &corev1.EmptyDirVolumeSource{Medium: corev1.StorageMediumMemory},
 							},
-=======
-							Image: config.Image,
-							Name:  "consul-dataplane",
->>>>>>> 98d197cb
 						},
 					},
 					InitContainers: []corev1.Container{
@@ -173,11 +145,7 @@
 					},
 					NodeSelector:       gcc.Spec.NodeSelector,
 					Tolerations:        gcc.Spec.Tolerations,
-<<<<<<< HEAD
 					ServiceAccountName: g.serviceAccountName(gateway, config),
-=======
-					ServiceAccountName: g.serviceAccountName(),
->>>>>>> 98d197cb
 				},
 			},
 		},
