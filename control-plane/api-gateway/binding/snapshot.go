// Copyright (c) HashiCorp, Inc.
// SPDX-License-Identifier: MPL-2.0

package binding

import (
	"github.com/hashicorp/consul-k8s/control-plane/api/v1alpha1"
	"github.com/hashicorp/consul/api"
	"sigs.k8s.io/controller-runtime/pkg/client"
)

// KubernetesSnapshot contains all the operations
// required in Kubernetes to complete reconciliation.
type KubernetesSnapshot struct {
	// Updates is the list of objects that need to have
	// aspects of their metadata or spec updated in Kubernetes
	// (i.e. for finalizers or annotations)
	Updates []client.Object
	// StatusUpdates is the list of objects that need
	// to have their statuses updated in Kubernetes
	StatusUpdates []client.Object
}

// ConsulSnapshot contains all the operations required
// in Consul to complete reconciliation.
type ConsulSnapshot struct {
	// Updates is the list of ConfigEntry objects that should
	// either be updated or created in Consul
	Updates []api.ConfigEntry
	// Deletions is a list of references that ought to be
	// deleted in Consul
	Deletions []api.ResourceReference
	// Registrations is a list of Consul services to make sure
	// are registered in Consul
	Registrations []api.CatalogRegistration
	// Deregistrations is a list of Consul services to make sure
	// are no longer registered in Consul
	Deregistrations []api.CatalogDeregistration
}

// Snapshot contains all Kubernetes and Consul operations
// needed to complete reconciliation.
type Snapshot struct {
	// Kubernetes holds the snapshot of required Kubernetes operations
	Kubernetes KubernetesSnapshot
	// Consul holds the snapshot of required Consul operations
	Consul ConsulSnapshot
	// GatewayClassConfig is the configuration to use for determining
	// a Gateway deployment, if it is not set, a deployment should be
	// deleted instead of updated
	GatewayClassConfig *v1alpha1.GatewayClassConfig
<<<<<<< HEAD
	// TODO: melisa describe this
=======
	// UpsertGatewayDeployment determines whether the gateway deployment
	// objects should be updated, i.e. deployments, roles, services
>>>>>>> 98d197cb
	UpsertGatewayDeployment bool
}<|MERGE_RESOLUTION|>--- conflicted
+++ resolved
@@ -49,11 +49,8 @@
 	// a Gateway deployment, if it is not set, a deployment should be
 	// deleted instead of updated
 	GatewayClassConfig *v1alpha1.GatewayClassConfig
-<<<<<<< HEAD
-	// TODO: melisa describe this
-=======
+
 	// UpsertGatewayDeployment determines whether the gateway deployment
 	// objects should be updated, i.e. deployments, roles, services
->>>>>>> 98d197cb
 	UpsertGatewayDeployment bool
 }