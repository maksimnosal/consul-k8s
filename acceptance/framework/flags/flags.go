// Copyright (c) HashiCorp, Inc.
// SPDX-License-Identifier: MPL-2.0

package flags

import (
	"errors"
	"flag"
	"os"
	"strings"
	"sync"

	"github.com/hashicorp/consul-k8s/acceptance/framework/config"
	"github.com/hashicorp/go-version"
)

type TestFlags struct {
	flagKubeconfigs        listFlag
	flagKubecontexts       listFlag
	flagKubeNamespaces     listFlag
	flagEnableMultiCluster bool

	flagEnableEnterprise  bool
	flagEnterpriseLicense string

	flagEnableOpenshift bool

	flagEnablePodSecurityPolicies bool

	flagEnableCNI bool

	flagEnableTransparentProxy bool

	flagHelmChartVersion       string
	flagConsulImage            string
	flagConsulK8sImage         string
	flagConsulDataplaneImage   string
	flagConsulVersion          string
	flagConsulDataplaneVersion string
	flagEnvoyImage             string
	flagConsulCollectorImage   string
	flagVaultHelmChartVersion  string
	flagVaultServerVersion     string

	flagHCPResourceID string

	flagNoCleanupOnFailure bool
	flagNoCleanup          bool
	flagTestDuration       string

	flagDebugDirectory string

	flagUseAKS  bool
	flagUseEKS  bool
	flagUseGKE  bool
	flagUseKind bool

	flagDisablePeering bool

	once sync.Once
}

func NewTestFlags() *TestFlags {
	t := &TestFlags{}
	t.once.Do(t.init)

	return t
}

type listFlag []string

// String() returns a comma separated list in the form "var1,var2,var3".
func (f *listFlag) String() string {
	return strings.Join(*f, ",")
}

func (f *listFlag) Set(value string) error {
	*f = strings.Split(value, ",")
	return nil
}

func (t *TestFlags) init() {
	flag.StringVar(&t.flagConsulImage, "consul-image", "", "The Consul image to use for all tests.")
	flag.StringVar(&t.flagConsulK8sImage, "consul-k8s-image", "", "The consul-k8s image to use for all tests.")
	flag.StringVar(&t.flagConsulDataplaneImage, "consul-dataplane-image", "", "The consul-dataplane image to use for all tests.")
	flag.StringVar(&t.flagConsulVersion, "consul-version", "", "The consul version used for all tests.")
	flag.StringVar(&t.flagConsulDataplaneVersion, "consul-dataplane-version", "", "The consul-dataplane version used for all tests.")
	flag.StringVar(&t.flagHelmChartVersion, "helm-chart-version", config.HelmChartPath, "The helm chart used for all tests.")
	flag.StringVar(&t.flagEnvoyImage, "envoy-image", "", "The Envoy image to use for all tests.")
	flag.StringVar(&t.flagConsulCollectorImage, "consul-collector-image", "", "The consul collector image to use for all tests.")
	flag.StringVar(&t.flagVaultServerVersion, "vault-server-version", "", "The vault serverversion used for all tests.")
	flag.StringVar(&t.flagVaultHelmChartVersion, "vault-helm-chart-version", "", "The Vault helm chart used for all tests.")

	flag.Var(&t.flagKubeconfigs, "kubeconfigs", "The list of paths to a kubeconfig files. If this is blank, "+
		"the default kubeconfig path (~/.kube/config) will be used.")
	flag.Var(&t.flagKubecontexts, "kube-contexts", "The list of names of the Kubernetes contexts to use. If this is blank, "+
		"the context set as the current context will be used by default.")
	flag.Var(&t.flagKubeNamespaces, "kube-namespaces", "The list of Kubernetes namespaces to use for tests.")
	flag.StringVar(&t.flagHCPResourceID, "hcp-resource-id", "", "The hcp resource id to use for all tests.")

	flag.BoolVar(&t.flagEnableMultiCluster, "enable-multi-cluster", false,
		"If true, the tests that require multiple Kubernetes clusters will be run. "+
			"The lists -kubeconfig or -kube-context must contain more than one entry when this flag is used.")

	flag.BoolVar(&t.flagEnableEnterprise, "enable-enterprise", false,
		"If true, the test suite will run tests for enterprise features. "+
			"Note that some features may require setting the enterprise license flag below or the env var CONSUL_ENT_LICENSE")
	flag.StringVar(&t.flagEnterpriseLicense, "enterprise-license", "",
		"The enterprise license for Consul.")

	flag.BoolVar(&t.flagEnableOpenshift, "enable-openshift", false,
		"If true, the tests will automatically add Openshift Helm value for each Helm install.")

	flag.BoolVar(&t.flagEnablePodSecurityPolicies, "enable-pod-security-policies", false,
		"If true, the test suite will run tests with pod security policies enabled.")

	flag.BoolVar(&t.flagEnableCNI, "enable-cni", false,
		"If true, the test suite will run tests with consul-cni plugin enabled. "+
			"In general, this will only run against tests that are mesh related (connect, mesh-gateway, peering, etc")

	flag.BoolVar(&t.flagEnableTransparentProxy, "enable-transparent-proxy", false,
		"If true, the test suite will run tests with transparent proxy enabled. "+
			"This applies only to tests that enable connectInject.")

	flag.BoolVar(&t.flagNoCleanupOnFailure, "no-cleanup-on-failure", false,
		"If true, the tests will not cleanup Kubernetes resources they create when they finish running."+
			"Note this flag must be run with -failfast flag, otherwise subsequent tests will fail.")

	flag.BoolVar(&t.flagNoCleanup, "no-cleanup", false,
		"If true, the tests will not cleanup Kubernetes resources for Vault test")

	flag.StringVar(&t.flagTestDuration, "test-duration", " ", "The time you need to work on the test.")

	flag.StringVar(&t.flagDebugDirectory, "debug-directory", "", "The directory where to write debug information about failed test runs, "+
		"such as logs and pod definitions. If not provided, a temporary directory will be created by the tests.")

	flag.BoolVar(&t.flagUseAKS, "use-aks", false,
		"If true, the tests will assume they are running against an AKS cluster(s).")
	flag.BoolVar(&t.flagUseEKS, "use-eks", false,
		"If true, the tests will assume they are running against an EKS cluster(s).")
	flag.BoolVar(&t.flagUseGKE, "use-gke", false,
		"If true, the tests will assume they are running against a GKE cluster(s).")
	flag.BoolVar(&t.flagUseKind, "use-kind", false,
		"If true, the tests will assume they are running against a local kind cluster(s).")

	flag.BoolVar(&t.flagDisablePeering, "disable-peering", false,
		"If true, the peering tests will not run.")

	if t.flagEnterpriseLicense == "" {
		t.flagEnterpriseLicense = os.Getenv("CONSUL_ENT_LICENSE")
	}
}

func (t *TestFlags) Validate() error {
	if t.flagEnableMultiCluster {
		if len(t.flagKubecontexts) <= 1 && len(t.flagKubeconfigs) <= 1 {
			return errors.New("at least two contexts must be included in -kube-contexts or -kubeconfigs if -enable-multi-cluster is set")
		}
	}

	if len(t.flagKubecontexts) != 0 && len(t.flagKubeconfigs) != 0 {
		if len(t.flagKubecontexts) != len(t.flagKubeconfigs) {
			return errors.New("-kube-contexts and -kubeconfigs are both set but are not of equal length")
		}
	}

	if len(t.flagKubecontexts) != 0 && len(t.flagKubeNamespaces) != 0 {
		if len(t.flagKubecontexts) != len(t.flagKubeNamespaces) {
			return errors.New("-kube-contexts and -kube-namespaces are both set but are not of equal length")
		}
	}

	if len(t.flagKubeNamespaces) != 0 && len(t.flagKubeconfigs) != 0 {
		if len(t.flagKubeNamespaces) != len(t.flagKubeconfigs) {
			return errors.New("-kube-namespaces and -kubeconfigs are both set but are not of equal length")
		}
	}

	if t.flagEnableEnterprise && t.flagEnterpriseLicense == "" {
		return errors.New("-enable-enterprise provided without setting env var CONSUL_ENT_LICENSE with consul license")
	}
	return nil
}

func (t *TestFlags) TestConfigFromFlags() *config.TestConfig {
	tempDir := t.flagDebugDirectory

	// if the Version is empty consulVersion will be nil
	consulVersion, _ := version.NewVersion(t.flagConsulVersion)
	consulDataplaneVersion, _ := version.NewVersion(t.flagConsulDataplaneVersion)
	//vaultserverVersion, _ := version.NewVersion(t.flagVaultServerVersion)
	kubeEnvs := config.NewKubeTestConfigList(t.flagKubeconfigs, t.flagKubecontexts, t.flagKubeNamespaces)

<<<<<<< HEAD
	return &config.TestConfig{
		Kubeconfig:                t.flagKubeconfig,
		KubeContext:               t.flagKubecontext,
		KubeNamespace:             t.flagNamespace,
		EnableMultiCluster:        t.flagEnableMultiCluster,
		SecondaryKubeconfig:       t.flagSecondaryKubeconfig,
		SecondaryKubeContext:      t.flagSecondaryKubecontext,
		SecondaryKubeNamespace:    t.flagSecondaryNamespace,
		EnableEnterprise:          t.flagEnableEnterprise,
		EnterpriseLicense:         t.flagEnterpriseLicense,
		EnableOpenshift:           t.flagEnableOpenshift,
		EnablePodSecurityPolicies: t.flagEnablePodSecurityPolicies,
		EnableCNI:                 t.flagEnableCNI,
		EnableTransparentProxy:    t.flagEnableTransparentProxy,
		DisablePeering:            t.flagDisablePeering,
		HelmChartVersion:          t.flagHelmChartVersion,
		ConsulImage:               t.flagConsulImage,
		ConsulK8SImage:            t.flagConsulK8sImage,
		ConsulVersion:             consulVersion,
		EnvoyImage:                t.flagEnvoyImage,
		ConsulCollectorImage:      t.flagConsulCollectorImage,
		HCPResourceID:             t.flagHCPResourceID,
		VaultHelmChartVersion:     t.flagVaultHelmChartVersion,
		VaultServerVersion:        t.flagVaultServerVersion,
		NoCleanupOnFailure:        t.flagNoCleanupOnFailure,
		NoCleanup:                 t.flagNoCleanup,
		TestDuration:              t.flagTestDuration,
		DebugDirectory:            tempDir,
		UseAKS:                    t.flagUseAKS,
		UseGKE:                    t.flagUseGKE,
		UseKind:                   t.flagUseKind,
=======
	c := &config.TestConfig{
		EnableEnterprise:  t.flagEnableEnterprise,
		EnterpriseLicense: t.flagEnterpriseLicense,

		KubeEnvs:           kubeEnvs,
		EnableMultiCluster: t.flagEnableMultiCluster,

		EnableOpenshift: t.flagEnableOpenshift,

		EnablePodSecurityPolicies: t.flagEnablePodSecurityPolicies,

		EnableCNI: t.flagEnableCNI,

		EnableTransparentProxy: t.flagEnableTransparentProxy,

		DisablePeering: t.flagDisablePeering,

		HelmChartVersion:       t.flagHelmChartVersion,
		ConsulImage:            t.flagConsulImage,
		ConsulK8SImage:         t.flagConsulK8sImage,
		ConsulDataplaneImage:   t.flagConsulDataplaneImage,
		ConsulVersion:          consulVersion,
		ConsulDataplaneVersion: consulDataplaneVersion,
		EnvoyImage:             t.flagEnvoyImage,
		ConsulCollectorImage:   t.flagConsulCollectorImage,
		VaultHelmChartVersion:  t.flagVaultHelmChartVersion,
		VaultServerVersion:     t.flagVaultServerVersion,

		HCPResourceID: t.flagHCPResourceID,

		NoCleanupOnFailure: t.flagNoCleanupOnFailure,
		DebugDirectory:     tempDir,
		UseAKS:             t.flagUseAKS,
		UseEKS:             t.flagUseEKS,
		UseGKE:             t.flagUseGKE,
		UseKind:            t.flagUseKind,
>>>>>>> 59228dd4
	}

	return c
}<|MERGE_RESOLUTION|>--- conflicted
+++ resolved
@@ -191,39 +191,6 @@
 	//vaultserverVersion, _ := version.NewVersion(t.flagVaultServerVersion)
 	kubeEnvs := config.NewKubeTestConfigList(t.flagKubeconfigs, t.flagKubecontexts, t.flagKubeNamespaces)
 
-<<<<<<< HEAD
-	return &config.TestConfig{
-		Kubeconfig:                t.flagKubeconfig,
-		KubeContext:               t.flagKubecontext,
-		KubeNamespace:             t.flagNamespace,
-		EnableMultiCluster:        t.flagEnableMultiCluster,
-		SecondaryKubeconfig:       t.flagSecondaryKubeconfig,
-		SecondaryKubeContext:      t.flagSecondaryKubecontext,
-		SecondaryKubeNamespace:    t.flagSecondaryNamespace,
-		EnableEnterprise:          t.flagEnableEnterprise,
-		EnterpriseLicense:         t.flagEnterpriseLicense,
-		EnableOpenshift:           t.flagEnableOpenshift,
-		EnablePodSecurityPolicies: t.flagEnablePodSecurityPolicies,
-		EnableCNI:                 t.flagEnableCNI,
-		EnableTransparentProxy:    t.flagEnableTransparentProxy,
-		DisablePeering:            t.flagDisablePeering,
-		HelmChartVersion:          t.flagHelmChartVersion,
-		ConsulImage:               t.flagConsulImage,
-		ConsulK8SImage:            t.flagConsulK8sImage,
-		ConsulVersion:             consulVersion,
-		EnvoyImage:                t.flagEnvoyImage,
-		ConsulCollectorImage:      t.flagConsulCollectorImage,
-		HCPResourceID:             t.flagHCPResourceID,
-		VaultHelmChartVersion:     t.flagVaultHelmChartVersion,
-		VaultServerVersion:        t.flagVaultServerVersion,
-		NoCleanupOnFailure:        t.flagNoCleanupOnFailure,
-		NoCleanup:                 t.flagNoCleanup,
-		TestDuration:              t.flagTestDuration,
-		DebugDirectory:            tempDir,
-		UseAKS:                    t.flagUseAKS,
-		UseGKE:                    t.flagUseGKE,
-		UseKind:                   t.flagUseKind,
-=======
 	c := &config.TestConfig{
 		EnableEnterprise:  t.flagEnableEnterprise,
 		EnterpriseLicense: t.flagEnterpriseLicense,
@@ -255,12 +222,12 @@
 		HCPResourceID: t.flagHCPResourceID,
 
 		NoCleanupOnFailure: t.flagNoCleanupOnFailure,
+    NoCleanup:          t.flagNoCleanup,
 		DebugDirectory:     tempDir,
 		UseAKS:             t.flagUseAKS,
 		UseEKS:             t.flagUseEKS,
 		UseGKE:             t.flagUseGKE,
 		UseKind:            t.flagUseKind,
->>>>>>> 59228dd4
 	}
 
 	return c
