--- conflicted
+++ resolved
@@ -2,12 +2,9 @@
 IMPROVEMENTS:
 * Helm
   * Vault: Allow passing arbitrary annotations to the vault agent. [[GH-1015](https://github.com/hashicorp/consul-k8s/pull/1015)]
-<<<<<<< HEAD
-  * API Gateway: Allow Kubernetes namespace to Consul enterprise namespace mapping for deployed gateways and mesh services. [[GH-1024](https://github.com/hashicorp/consul-k8s/pull/1024)]
-=======
   * Vault: Add support for customized IP and DNS SANs for server cert in Vault. [[GH-1020](https://github.com/hashicorp/consul-k8s/pull/1020)]
   * Vault: Add support for Enterprise License to be configured in Vault. [[GH-1032](https://github.com/hashicorp/consul-k8s/pull/1032)]
->>>>>>> ae206c90
+  * API Gateway: Allow Kubernetes namespace to Consul enterprise namespace mapping for deployed gateways and mesh services. [[GH-1024](https://github.com/hashicorp/consul-k8s/pull/1024)]
 
 BUG FIXES:
 * API Gateway
