--- conflicted
+++ resolved
@@ -383,7 +383,6 @@
       # @type: string
       secretKey: null
 
-<<<<<<< HEAD
     # This value defines `nodeSelector` (https://kubernetes.io/docs/concepts/configuration/assign-pod-node/#nodeselector)
     # labels for the tls-init and tls-init-cleanup jobs pod assignment, formatted as a multi-line string.
     #
@@ -396,7 +395,7 @@
     #
     # @type: string
     nodeSelector: null
-=======
+
     # This value defines additional annotations for
     # tls init jobs. This should be formatted as a multi-line string.
     #
@@ -408,7 +407,6 @@
     #
     # @type: string
     annotations: null
->>>>>>> 46766525
 
   # [Enterprise Only] `enableConsulNamespaces` indicates that you are running
   # Consul Enterprise v1.7+ with a valid Consul Enterprise license and would
