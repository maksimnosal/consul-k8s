# Copyright (c) HashiCorp, Inc.
# SPDX-License-Identifier: MPL-2.0

# Available parameters and their default values for the Consul chart.

# Holds values that affect multiple components of the chart.
global:
  # The main enabled/disabled setting. If true, servers,
  # clients, Consul DNS and the Consul UI will be enabled. Each component can override
  # this default via its component-specific "enabled" config. If false, no components
  # will be installed by default and per-component opt-in is required, such as by
  # setting `server.enabled` to true.
  enabled: true

  # The default log level to apply to all components which do not otherwise override this setting.
  # It is recommended to generally not set this below "info" unless actively debugging due to logging verbosity.
  # One of "debug", "info", "warn", or "error".
  # @type: string
  logLevel: "info"

  # Enable all component logs to be output in JSON format.
  # @type: boolean
  logJSON: false

  # Set the prefix used for all resources in the Helm chart. If not set,
  # the prefix will be `<helm release name>-consul`.
  # @type: string
  name: null

  # The domain Consul will answer DNS queries for
  # (Refer to [`-domain`](https://developer.hashicorp.com/consul/docs/agent/config/cli-flags#_domain)) and the domain services synced from
  # Consul into Kubernetes will have, e.g. `service-name.service.consul`.
  domain: consul

  # Configures the Cluster Peering feature. Requires Consul v1.14+ and Consul-K8s v1.0.0+.
  peering:
    # If true, the Helm chart enables Cluster Peering for the cluster. This option enables peering controllers and
    # allows use of the PeeringAcceptor and PeeringDialer CRDs for establishing service mesh peerings.
    enabled: false

  # [Enterprise Only] Enabling `adminPartitions` allows creation of Admin Partitions in Kubernetes clusters.
  # It additionally indicates that you are running Consul Enterprise v1.11+ with a valid Consul Enterprise
  # license. Admin partitions enables deploying services across partitions, while sharing
  # a set of Consul servers.
  adminPartitions:
    # If true, the Helm chart will enable Admin Partitions for the cluster. The clients in the server cluster
    # must be installed in the default partition. Creation of Admin Partitions is only supported during installation.
    # Admin Partitions cannot be installed via a Helm upgrade operation. Only Helm installs are supported.
    enabled: false

    # The name of the Admin Partition. The partition name cannot be modified once the partition has been installed.
    # Changing the partition name would require an un-install and a re-install with the updated name.
    # Must be "default" in the server cluster ie the Kubernetes cluster that the Consul server pods are deployed onto.
    name: "default"
  
  # Set imagePullPolicy for all images used. This is applies to all the images being used.
  # One of "IfNotPresent", "Always", "Never"
  # Refer to https://kubernetes.io/docs/concepts/containers/images/#image-pull-policy
  # @type: string
  imagePullPolicy: ""

  # The name (and tag) of the Consul Docker image for clients and servers.
  # This can be overridden per component. This should be pinned to a specific
  # version tag, otherwise you may inadvertently upgrade your Consul version.
  #
  # Examples:
  #
  # ```yaml
  # # Consul 1.10.0
  # image: "consul:1.10.0"
  # # Consul Enterprise 1.10.0
  # image: "hashicorp/consul-enterprise:1.10.0-ent"
  # ```
  # @default: hashicorp/consul:<latest version>
  image: docker.mirror.hashicorp.services/hashicorppreview/consul-enterprise:1.16-dev

  # Array of objects containing image pull secret names that will be applied to each service account.
  # This can be used to reference image pull secrets if using a custom consul or consul-k8s-control-plane Docker image.
  # Refer to https://kubernetes.io/docs/concepts/containers/images/#using-a-private-registry.
  #
  # Example:
  #
  # ```yaml
  # imagePullSecrets:
  #   - name: pull-secret-name
  #   - name: pull-secret-name-2
  # ```
  # @type: array<map>
  imagePullSecrets: []

  # The name (and tag) of the consul-k8s-control-plane Docker
  # image that is used for functionality such as catalog sync.
  # This can be overridden per component.
  # @default: hashicorp/consul-k8s-control-plane:<latest version>
<<<<<<< HEAD
  imageK8S: docker.mirror.hashicorp.services/hashicorppreview/consul-k8s-control-plane:1.1.0-dev
  imageK8SWindows: ""
=======
  imageK8S: docker.mirror.hashicorp.services/hashicorppreview/consul-k8s-control-plane:1.2.0-dev
>>>>>>> 4141f6f1

  # The name of the datacenter that the agents should
  # register as. This can't be changed once the Consul cluster is up and running
  # since Consul doesn't support an automatic way to change this value currently:
  # https://github.com/hashicorp/consul/issues/1858.
  datacenter: dc1

  # Controls whether pod security policies are created for the Consul components
  # created by this chart. Refer to https://kubernetes.io/docs/concepts/policy/pod-security-policy/.
  enablePodSecurityPolicies: false

  # secretsBackend is used to configure Vault as the secrets backend for the Consul on Kubernetes installation.
  # The Vault cluster needs to have the Kubernetes Auth Method, KV2 and PKI secrets engines enabled
  # and have necessary secrets, policies and roles created prior to installing Consul.
  # Refer to [Vault as the Secrets Backend](https://developer.hashicorp.com/consul/docs/k8s/deployment-configurations/vault)
  # documentation for full instructions.
  #
  # The Vault cluster _must_ not have the Consul cluster installed by this Helm chart as its storage backend
  # as that would cause a circular dependency.
  # Vault can have Consul as its storage backend as long as that Consul cluster is not running on this Kubernetes cluster
  # and is being managed separately from this Helm installation.
  #
  # Note: When using Vault KV2 secrets engines the "data" field is implicitly required for Vault API calls,
  # secretName should be in the form of  "vault-kv2-mount-path/data/secret-name".
  # secretKey should be in the form of "key".
  secretsBackend:
    vault:
      # Enabling the Vault secrets backend will replace Kubernetes secrets with referenced Vault secrets.
      enabled: false

      # The Vault role for the Consul server.
      # The role must be connected to the Consul server's service account.
      # The role must also have a policy with read capabilities for the following secrets:
      # - gossip encryption key defined by the `global.gossipEncryption.secretName` value
      # - certificate issue path defined by the `server.serverCert.secretName` value
      # - CA certificate defined by the `global.tls.caCert.secretName` value
      # - replication token defined by the `global.acls.replicationToken.secretName` value if `global.federation.enabled` is `true`
      # To discover the service account name of the Consul server, run
      # ```shell-session
      # $ helm template --show-only templates/server-serviceaccount.yaml <release-name> hashicorp/consul
      # ```
      # and check the name of `metadata.name`.
      consulServerRole: ""

      # The Vault role for the Consul client.
      # The role must be connected to the Consul client's service account.
      # The role must also have a policy with read capabilities for the gossip encryption
      # key defined by the `global.gossipEncryption.secretName` value.
      # To discover the service account name of the Consul client, run
      # ```shell-session
      # $ helm template --show-only templates/client-serviceaccount.yaml <release-name> hashicorp/consul
      # ```
      # and check the name of `metadata.name`.
      consulClientRole: ""

      # A Vault role for the Consul `server-acl-init` job, which manages setting ACLs so that clients and components can obtain ACL tokens.
      # The role must be connected to the `server-acl-init` job's service account.
      # The role must also have a policy with read and write capabilities for the bootstrap, replication or partition tokens
      # To discover the service account name of the `server-acl-init` job, run
      # ```shell-session
      # $ helm template --show-only templates/server-acl-init-serviceaccount.yaml \
      #   --set global.acls.manageSystemACLs=true <release-name> hashicorp/consul
      # ```
      # and check the name of `metadata.name`.
      manageSystemACLsRole: ""

      # [Enterprise Only] A Vault role that allows the Consul `partition-init` job to read a Vault secret for the partition ACL token.
      #  The `partition-init` job bootstraps Admin Partitions on Consul servers.
      # .
      # This role must be bound the `partition-init` job's service account.
      # To discover the service account name of the `partition-init` job, run with Helm values for the client cluster:
      # ```shell-session
      # $ helm template --show-only templates/partition-init-serviceaccount.yaml -f client-cluster-values.yaml <release-name> hashicorp/consul
      # ```
      # and check the name of `metadata.name`.
      adminPartitionsRole: ""

      # The Vault role to read Consul connect-injector webhook's CA
      # and issue a certificate and private key.
      # A Vault policy must be created which grants issue capabilities to
      # `global.secretsBackend.vault.connectInject.tlsCert.secretName`.
      connectInjectRole: ""

      # The Vault role for all Consul components to read the Consul's server's CA Certificate (unauthenticated).
      # The role should be connected to the service accounts of all Consul components, or alternatively `*` since it
      # will be used only against the `pki/cert/ca` endpoint which is unauthenticated. A policy must be created which grants
      # read capabilities to `global.tls.caCert.secretName`, which is usually `pki/cert/ca`.
      consulCARole: ""

      # This value defines additional annotations for
      # Vault agent on any pods where it'll be running.
      # This should be formatted as a multi-line string.
      #
      # ```yaml
      # annotations: |
      #   "sample/annotation1": "foo"
      #   "sample/annotation2": "bar"
      # ```
      #
      # @type: string
      agentAnnotations: null

      # Configuration for Vault server CA certificate. This certificate will be mounted
      # to any pod where Vault agent needs to run.
      ca:
        # The name of the Kubernetes or Vault secret that holds the Vault CA certificate.
        # A Kubernetes secret must be in the same namespace that Consul is installed into.
        secretName: ""
        # The key within the Kubernetes or Vault secret that holds the Vault CA certificate.
        secretKey: ""

      # Configuration for the Vault Connect CA provider.
      # The provider will be configured to use the Vault Kubernetes auth method
      # and therefore requires the role provided by `global.secretsBackend.vault.consulServerRole`
      # to have permissions to the root and intermediate PKI paths.
      # Please refer to [Vault ACL policies](https://developer.hashicorp.com/consul/docs/connect/ca/vault#vault-acl-policies)
      # documentation for information on how to configure the Vault policies.
      connectCA:
        # The address of the Vault server.
        address: ""

        # The mount path of the Kubernetes auth method in Vault.
        authMethodPath: "kubernetes"

        # The path to a PKI secrets engine for the root certificate.
        # For more details, please refer to [Vault Connect CA configuration](https://developer.hashicorp.com/consul/docs/connect/ca/vault#rootpkipath).
        rootPKIPath: ""

        # The path to a PKI secrets engine for the generated intermediate certificate.
        # For more details, please refer to [Vault Connect CA configuration](https://developer.hashicorp.com/consul/docs/connect/ca/vault#intermediatepkipath).
        intermediatePKIPath: ""

        # Additional Connect CA configuration in JSON format.
        # Please refer to [Vault Connect CA configuration](https://developer.hashicorp.com/consul/docs/connect/ca/vault#configuration)
        # for all configuration options available for that provider.
        #
        # Example:
        #
        # ```yaml
        # additionalConfig: |
        #   {
        #     "connect": [{
        #       "ca_config": [{
        #            "namespace": "my-vault-ns",
        #            "leaf_cert_ttl": "36h"
        #         }]
        #     }]
        #   }
        # ```
        additionalConfig: |
          {}

      connectInject:
        # Configuration to the Vault Secret that Kubernetes uses on
        # Kubernetes pod creation, deletion, and update, to get CA certificates
        # used issued from vault to send webhooks to the ConnectInject.
        caCert:
          # The Vault secret path that contains the CA certificate for
          # Connect Inject webhooks.
          # @type: string
          secretName: null

        # Configuration to the Vault Secret that Kubernetes uses on
        # Kubernetes pod creation, deletion, and update, to get TLS certificates
        # used issued from vault to send webhooks to the ConnectInject.
        tlsCert:
          # The Vault secret path that issues TLS certificates for connect
          # inject webhooks.
          # @type: string
          secretName: null

  # Configures Consul's gossip encryption key.
  # (Refer to [`-encrypt`](https://developer.hashicorp.com/consul/docs/agent/config/cli-flags#_encrypt)).
  # By default, gossip encryption is not enabled. The gossip encryption key may be set automatically or manually.
  # The recommended method is to automatically generate the key.
  # To automatically generate and set a gossip encryption key, set autoGenerate to true.
  # Values for secretName and secretKey should not be set if autoGenerate is true.
  # To manually generate a gossip encryption key, set secretName and secretKey and use Consul to generate
  # a key, saving this as a Kubernetes secret or Vault secret path and key.
  # If `global.secretsBackend.vault.enabled=true`, be sure to add the "data" component of the secretName path as required by
  # the Vault KV-2 secrets engine [refer to example].
  #
  # ```shell-session
  # $ kubectl create secret generic consul-gossip-encryption-key --from-literal=key=$(consul keygen)
  # ```
  #
  # Vault CLI Example:
  # ```shell-session
  # $ vault kv put consul/secrets/gossip key=$(consul keygen)
  # ```
  # `gossipEncryption.secretName="consul/data/secrets/gossip"`
  # `gossipEncryption.secretKey="key"`

  gossipEncryption:
    # Automatically generate a gossip encryption key and save it to a Kubernetes or Vault secret.
    autoGenerate: false
    # The name of the Kubernetes secret or Vault secret path that holds the gossip
    # encryption key. A Kubernetes secret must be in the same namespace that Consul is installed into.
    secretName: ""
    # The key within the Kubernetes secret or Vault secret key that holds the gossip
    # encryption key.
    secretKey: ""

  # A list of addresses of upstream DNS servers that are used to recursively resolve DNS queries.
  # These values are given as `-recursor` flags to Consul servers and clients.
  # Refer to [`-recursor`](https://developer.hashicorp.com/consul/docs/agent/config/cli-flags#_recursor) for more details.
  # If this is an empty array (the default), then Consul DNS will only resolve queries for the Consul top level domain (by default `.consul`).
  # @type: array<string>
  recursors: []

  # Enables [TLS](https://developer.hashicorp.com/consul/tutorials/security/tls-encryption-secure)
  # across the cluster to verify authenticity of the Consul servers and clients.
  # Requires Consul v1.4.1+.
  tls:
    # If true, the Helm chart will enable TLS for Consul
    # servers and clients and all consul-k8s-control-plane components, as well as generate certificate
    # authority (optional) and server and client certificates.
    # This setting is required for [Cluster Peering](https://developer.hashicorp.com/consul/docs/connect/cluster-peering/k8s).
    enabled: false

    # If true, turns on the auto-encrypt feature on clients and servers.
    # It also switches consul-k8s-control-plane components to retrieve the CA from the servers
    # via the API. Requires Consul 1.7.1+.
    enableAutoEncrypt: false

    # A list of additional DNS names to set as Subject Alternative Names (SANs)
    # in the server certificate. This is useful when you need to access the
    # Consul server(s) externally, for example, if you're using the UI.
    # @type: array<string>
    serverAdditionalDNSSANs: []

    # A list of additional IP addresses to set as Subject Alternative Names (SANs)
    # in the server certificate. This is useful when you need to access the
    # Consul server(s) externally, for example, if you're using the UI.
    # @type: array<string>
    serverAdditionalIPSANs: []

    # If true, `verify_outgoing`, `verify_server_hostname`,
    # and `verify_incoming` for internal RPC communication will be set to `true` for Consul servers and clients.
    # Set this to false to incrementally roll out TLS on an existing Consul cluster.
    # Please refer to [TLS on existing clusters](https://developer.hashicorp.com/consul/docs/k8s/operations/tls-on-existing-cluster)
    # for more details.
    verify: true

    # If true, the Helm chart will configure Consul to disable the HTTP port on
    # both clients and servers and to only accept HTTPS connections.
    httpsOnly: true

    # A secret containing the certificate of the CA to use for TLS communication within the Consul cluster.
    # If you have generated the CA yourself with the consul CLI, you could use the following command to create the secret
    # in Kubernetes:
    #
    # ```shell-session
    # $ kubectl create secret generic consul-ca-cert \
    #     --from-file='tls.crt=./consul-agent-ca.pem'
    # ```
    # If you are using Vault as a secrets backend with TLS, `caCert.secretName` must be provided and should reference
    # the CA path for your PKI secrets engine. This should be of the form `pki/cert/ca` where `pki` is the mount point of your PKI secrets engine.
    # A read policy must be created and associated with the CA cert path for `global.tls.caCert.secretName`.
    # This will be consumed by the `global.secretsBackend.vault.consulCARole` role by all Consul components.
    # When using Vault the secretKey is not used.
    caCert:
      # The name of the Kubernetes or Vault secret that holds the CA certificate.
      # @type: string
      secretName: null
      # The key within the Kubernetes or Vault secret that holds the CA certificate.
      # @type: string
      secretKey: null

    # A Kubernetes or Vault secret containing the private key of the CA to use for
    # TLS communication within the Consul cluster. If you have generated the CA yourself
    # with the consul CLI, you could use the following command to create the secret
    # in Kubernetes:
    #
    # ```shell-session
    # $ kubectl create secret generic consul-ca-key \
    #     --from-file='tls.key=./consul-agent-ca-key.pem'
    # ```
    #
    # Note that we need the CA key so that we can generate server and client certificates.
    # It is particularly important for the client certificates since they need to have host IPs
    # as Subject Alternative Names. If you are setting server certs yourself via `server.serverCert`
    # and you are not enabling clients (or clients are enabled with autoEncrypt) then you do not
    # need to provide the CA key.
    caKey:
      # The name of the Kubernetes or Vault secret that holds the CA key.
      # @type: string
      secretName: null
      # The key within the Kubernetes or Vault secret that holds the CA key.
      # @type: string
      secretKey: null

    # This value defines `nodeSelector` (https://kubernetes.io/docs/concepts/configuration/assign-pod-node/#nodeselector)
    # labels for the tls-init and tls-init-cleanup jobs pod assignment, formatted as a multi-line string.
    #
    # Example:
    #
    # ```yaml
    # nodeSelector: |
    #   beta.kubernetes.io/arch: amd64
    # ```
    #
    # @type: string
    nodeSelector: null

  # [Enterprise Only] `enableConsulNamespaces` indicates that you are running
  # Consul Enterprise v1.7+ with a valid Consul Enterprise license and would
  # like to make use of configuration beyond registering everything into
  # the `default` Consul namespace. Additional configuration
  # options are found in the `consulNamespaces` section of both the catalog sync
  # and connect injector.
  enableConsulNamespaces: false

  # Configure ACLs.
  acls:
    # If true, the Helm chart will automatically manage ACL tokens and policies
    # for all Consul and consul-k8s-control-plane components.
    # This requires Consul >= 1.4.
    manageSystemACLs: false

    # A Kubernetes or Vault secret containing the bootstrap token to use for creating policies and
    # tokens for all Consul and consul-k8s-control-plane components. If `secretName` and `secretKey`
    # are unset, a default secret name and secret key are used. If the secret is populated, then
    # we will skip ACL bootstrapping of the servers and will only initialize ACLs for the Consul
    # clients and consul-k8s-control-plane system components.
    # If the secret is empty, then we will bootstrap ACLs on the Consul servers, and write the
    # bootstrap token to this secret. If ACLs are already bootstrapped on the servers, then the
    # secret must contain the bootstrap token.
    bootstrapToken:
      # The name of the Kubernetes or Vault secret that holds the bootstrap token.
      # If unset, this defaults to `{{ global.name }}-bootstrap-acl-token`.
      secretName: null
      # The key within the Kubernetes or Vault secret that holds the bootstrap token.
      # If unset, this defaults to `token`.
      secretKey: null

    # If true, an ACL token will be created that can be used in secondary
    # datacenters for replication. This should only be set to true in the
    # primary datacenter since the replication token must be created from that
    # datacenter.
    # In secondary datacenters, the secret needs to be imported from the primary
    # datacenter and referenced via `global.acls.replicationToken`.
    createReplicationToken: false

    # replicationToken references a secret containing the replication ACL token.
    # This token will be used by secondary datacenters to perform ACL replication
    # and create ACL tokens and policies.
    # This value is ignored if `bootstrapToken` is also set.
    replicationToken:
      # The name of the Kubernetes or Vault secret that holds the replication token.
      # @type: string
      secretName: null
      # The key within the Kubernetes or Vault secret that holds the replication token.
      # @type: string
      secretKey: null

    # partitionToken references a Vault secret containing the ACL token to be used in non-default partitions.
    # This value should only be provided in the default partition and only when setting
    # the `global.secretsBackend.vault.enabled` value to true.
    # Consul will use the value of the secret stored in Vault to create an ACL token in Consul with the value of the
    # secret as the secretID for the token.
    # In non-default, partitions set this secret as the `bootstrapToken`.
    partitionToken:
      # The name of the Vault secret that holds the partition token.
      # @type: string
      secretName: null
      # The key within the Vault secret that holds the parition token.
      # @type: string
      secretKey: null

    # tolerations configures the taints and tolerations for the server-acl-init
    # and server-acl-init-cleanup jobs. This should be a multi-line string matching the
    # [Tolerations](https://kubernetes.io/docs/concepts/configuration/taint-and-toleration/) array in a Pod spec.
    tolerations: ""

    # This value defines [`nodeSelector`](https://kubernetes.io/docs/concepts/configuration/assign-pod-node/#nodeselector)
    # labels for the server-acl-init and server-acl-init-cleanup jobs pod assignment, formatted as a multi-line string.
    #
    # Example:
    #
    # ```yaml
    # nodeSelector: |
    #   beta.kubernetes.io/arch: amd64
    # ```
    #
    # @type: string
    nodeSelector: null

  # [Enterprise Only] This value refers to a Kubernetes or Vault secret that you have created
  # that contains your enterprise license. It is required if you are using an
  # enterprise binary. Defining it here applies it to your cluster once a leader
  # has been elected. If you are not using an enterprise image or if you plan to
  # introduce the license key via another route, then set these fields to null.
  # Note: the job to apply license runs on both Helm installs and upgrades.
  enterpriseLicense:
    # The name of the Kubernetes or Vault secret that holds the enterprise license.
    # A Kubernetes secret must be in the same namespace that Consul is installed into.
    # @type: string
    secretName: null
    # The key within the Kubernetes or Vault secret that holds the enterprise license.
    # @type: string
    secretKey: null
    # Manages license autoload. Required in Consul 1.10.0+, 1.9.7+ and 1.8.12+.
    enableLicenseAutoload: true

  # Configure federation.
  federation:
    # If enabled, this datacenter will be federation-capable. Only federation
    # via mesh gateways is supported.
    # Mesh gateways and servers will be configured to allow federation.
    # Requires `global.tls.enabled`, `meshGateway.enabled` and `connectInject.enabled`
    # to be true. Requires Consul 1.8+.
    enabled: false

    # If true, the chart will create a Kubernetes secret that can be imported
    # into secondary datacenters so they can federate with this datacenter. The
    # secret contains all the information secondary datacenters need to contact
    # and authenticate with this datacenter. This should only be set to true
    # in your primary datacenter. The secret name is
    # `<global.name>-federation` (if setting `global.name`), otherwise
    # `<helm-release-name>-consul-federation`.
    createFederationSecret: false

    # The name of the primary datacenter.
    # @type: string
    primaryDatacenter: null

    # A list of addresses of the primary mesh gateways in the form `<ip>:<port>`.
    # (e.g. ["1.1.1.1:443", "2.3.4.5:443"]
    # @type: array<string>
    primaryGateways: []

    # If you are setting `global.federation.enabled` to true and are in a secondary datacenter,
    # set `k8sAuthMethodHost` to the address of the Kubernetes API server of the secondary datacenter.
    # This address must be reachable from the Consul servers in the primary datacenter.
    # This auth method will be used to provision ACL tokens for Consul components and is different
    # from the one used by the Consul Service Mesh.
    # Please refer to the [Kubernetes Auth Method documentation](https://developer.hashicorp.com/consul/docs/security/acl/auth-methods/kubernetes).
    #
    # You can retrieve this value from your `kubeconfig` by running:
    #
    # ```shell-session
    # $ kubectl config view \
    #   -o jsonpath="{.clusters[?(@.name=='<your cluster name>')].cluster.server}"
    # ```
    #
    # @type: string
    k8sAuthMethodHost: null

  # Configures metrics for Consul service mesh
  metrics:
    # Configures the Helm chart’s components
    # to expose Prometheus metrics for the Consul service mesh. By default
    # this includes gateway metrics and sidecar metrics.
    # @type: boolean
    enabled: false

    # Configures consul agent metrics. Only applicable if
    # `global.metrics.enabled` is true.
    # @type: boolean
    enableAgentMetrics: false

    # Configures the retention time for metrics in Consul clients and
    # servers. This must be greater than 0 for Consul clients and servers
    # to expose any metrics at all.
    # Only applicable if `global.metrics.enabled` is true.
    # @type: string
    agentMetricsRetentionTime: 1m

    # If true, mesh, terminating, and ingress gateways will expose their
    # Envoy metrics on port `20200` at the `/metrics` path and all gateway pods
    # will have Prometheus scrape annotations. Only applicable if `global.metrics.enabled` is true.
    # @type: boolean
    enableGatewayMetrics: true

    # Configures the Helm chart’s components to forward envoy metrics for the Consul service mesh to the
    # consul-telemetry-collector. This includes gateway metrics and sidecar metrics.
    # @type: boolean
    enableTelemetryCollector: false

  # The name (and tag) of the consul-dataplane Docker image used for the
  # connect-injected sidecar proxies and mesh, terminating, and ingress gateways.
  # @default: hashicorp/consul-dataplane:<latest supported version>
<<<<<<< HEAD
  imageConsulDataplane: "hashicorp/consul-dataplane:1.0.1"
  imageConsulDataplaneWindows: ""
=======
  imageConsulDataplane: "docker.mirror.hashicorp.services/hashicorppreview/consul-dataplane:1.2-dev"
>>>>>>> 4141f6f1

  # Configuration for running this Helm chart on the Red Hat OpenShift platform.
  # This Helm chart currently supports OpenShift v4.x+.
  openshift:
    # If true, the Helm chart will create necessary configuration for running
    # its components on OpenShift.
    enabled: false

  # The time in seconds that the consul API client will wait for a response from
  # the API before cancelling the request.
  consulAPITimeout: 5s

  # Enables installing an HCP Consul self-managed cluster.
  # Requires Consul v1.14+.
  cloud:
    # If true, the Helm chart will enable the installation of an HCP Consul
    # self-managed cluster.
    enabled: false

    # The name of the Kubernetes secret that holds the HCP resource id.
    # This is required when global.cloud.enabled is true.
    resourceId:
      # The name of the Kubernetes secret that holds the resource id.
      # @type: string
      secretName: null
      # The key within the Kubernetes secret that holds the resource id.
      # @type: string
      secretKey: null

    # The name of the Kubernetes secret that holds the HCP cloud client id.
    # This is required when global.cloud.enabled is true.
    clientId:
      # The name of the Kubernetes secret that holds the client id.
      # @type: string
      secretName: null
      # The key within the Kubernetes secret that holds the client id.
      # @type: string
      secretKey: null

    # The name of the Kubernetes secret that holds the HCP cloud client secret.
    # This is required when global.cloud.enabled is true.
    clientSecret:
      # The name of the Kubernetes secret that holds the client secret.
      # @type: string
      secretName: null
      # The key within the Kubernetes secret that holds the client secret.
      # @type: string
      secretKey: null

    # The name of the Kubernetes secret that holds the HCP cloud client id.
    # This is optional when global.cloud.enabled is true.
    apiHost:
      # The name of the Kubernetes secret that holds the api hostname.
      # @type: string
      secretName: null
      # The key within the Kubernetes secret that holds the api hostname.
      # @type: string
      secretKey: null

    # The name of the Kubernetes secret that holds the HCP cloud authorization url.
    # This is optional when global.cloud.enabled is true.
    authUrl:
      # The name of the Kubernetes secret that holds the authorization url.
      # @type: string
      secretName: null
      # The key within the Kubernetes secret that holds the authorization url.
      # @type: string
      secretKey: null

    # The name of the Kubernetes secret that holds the HCP cloud scada address.
    # This is optional when global.cloud.enabled is true.
    scadaAddress:
      # The name of the Kubernetes secret that holds the scada address.
      # @type: string
      secretName: null
      # The key within the Kubernetes secret that holds the scada address.
      # @type: string
      secretKey: null

  # Extra labels to attach to all pods, deployments, daemonsets, statefulsets, and jobs. This should be a YAML map.
  #
  # Example:
  #
  # ```yaml
  # extraLabels:
  #   labelKey: label-value
  #   anotherLabelKey: another-label-value
  # ```
  #
  # @type: map
  extraLabels: {}

  # Optional PEM-encoded CA certificates that will be added to trusted system CAs.
  #
  # Example:
  #
  # ```yaml
  # trustedCAs: [
  #   |
  #   -----BEGIN CERTIFICATE-----
  #   MIIC7jCCApSgAwIBAgIRAIq2zQEVexqxvtxP6J0bXAwwCgYIKoZIzj0EAwIwgbkx
  #   ...
  # ]
  # ```
  # @type: array<string>
  trustedCAs: [ ]

# Server, when enabled, configures a server cluster to run. This should
# be disabled if you plan on connecting to a Consul cluster external to
# the Kube cluster.
server:
  # If true, the chart will install all the resources necessary for a
  # Consul server cluster. If you're running Consul externally and want agents
  # within Kubernetes to join that cluster, this should probably be false.
  # @default: global.enabled
  # @type: boolean
  enabled: "-"

  # The name of the Docker image (including any tag) for the containers running
  # Consul server agents.
  # @type: string
  image: null

  # The number of server agents to run. This determines the fault tolerance of
  # the cluster. Please refer to the [deployment table](https://developer.hashicorp.com/consul/docs/architecture/consensus#deployment-table)
  # for more information.
  replicas: 1

  # The number of servers that are expected to be running.
  # It defaults to server.replicas.
  # In most cases the default should be used, however if there are more
  # servers in this datacenter than server.replicas it might make sense
  # to override the default. This would be the case if two kube clusters
  # were joined into the same datacenter and each cluster ran a certain number
  # of servers.
  # @type: int
  bootstrapExpect: null

  # A secret containing a certificate & key for the server agents to use
  # for TLS communication within the Consul cluster. Cert needs to be provided with
  # additional DNS name SANs so that it will work within the Kubernetes cluster:
  #
  # Kubernetes Secrets backend:
  # ```bash
  # consul tls cert create -server -days=730 -domain=consul -ca=consul-agent-ca.pem \
  #     -key=consul-agent-ca-key.pem -dc={{datacenter}} \
  #     -additional-dnsname="{{fullname}}-server" \
  #     -additional-dnsname="*.{{fullname}}-server" \
  #     -additional-dnsname="*.{{fullname}}-server.{{namespace}}" \
  #     -additional-dnsname="*.{{fullname}}-server.{{namespace}}.svc" \
  #     -additional-dnsname="*.server.{{datacenter}}.{{domain}}" \
  #     -additional-dnsname="server.{{datacenter}}.{{domain}}"
  # ```
  #
  # If you have generated the server-cert yourself with the consul CLI, you could use the following command
  # to create the secret in Kubernetes:
  #
  # ```bash
  # kubectl create secret generic consul-server-cert \
  #     --from-file='tls.crt=./dc1-server-consul-0.pem'
  #     --from-file='tls.key=./dc1-server-consul-0-key.pem'
  # ```
  #
  # Vault Secrets backend:
  # If you are using Vault as a secrets backend, a Vault Policy must be created which allows `["create", "update"]`
  # capabilities on the PKI issuing endpoint, which is usually of the form `pki/issue/consul-server`.
  # Complete [this tutorial](https://developer.hashicorp.com/consul/tutorials/vault-secure/vault-pki-consul-secure-tls)
  # to learn how to generate a compatible certificate.
  # Note: when using TLS, both the `server.serverCert` and `global.tls.caCert` which points to the CA endpoint of this PKI engine
  # must be provided.
  serverCert:
    # The name of the Vault secret that holds the PEM encoded server certificate.
    # @type: string
    secretName: null

  # Exposes the servers' gossip and RPC ports as hostPorts. To enable a client
  # agent outside of the k8s cluster to join the datacenter, you would need to
  # enable `server.exposeGossipAndRPCPorts`, `client.exposeGossipPorts`, and
  # set `server.ports.serflan.port` to a port not being used on the host. Since
  # `client.exposeGossipPorts` uses the hostPort 8301,
  # `server.ports.serflan.port` must be set to something other than 8301.
  exposeGossipAndRPCPorts: false

  # Configures ports for the consul servers.
  ports:
    # Configures the LAN gossip port for the consul servers. If you choose to
    # enable `server.exposeGossipAndRPCPorts` and `client.exposeGossipPorts`,
    # that will configure the LAN gossip ports on the servers and clients to be
    # hostPorts, so if you are running clients and servers on the same node the
    # ports will conflict if they are both 8301. When you enable
    # `server.exposeGossipAndRPCPorts` and `client.exposeGossipPorts`, you must
    # change this from the default to an unused port on the host, e.g. 9301. By
    # default the LAN gossip port is 8301 and configured as a containerPort on
    # the consul server Pods.
    serflan:
      port: 8301

  # This defines the disk size for configuring the
  # servers' StatefulSet storage. For dynamically provisioned storage classes, this is the
  # desired size. For manually defined persistent volumes, this should be set to
  # the disk size of the attached volume.
  storage: 10Gi

  # The StorageClass to use for the servers' StatefulSet storage. It must be
  # able to be dynamically provisioned if you want the storage
  # to be automatically created. For example, to use
  # local(https://kubernetes.io/docs/concepts/storage/storage-classes/#local)
  # storage classes, the PersistentVolumeClaims would need to be manually created.
  # A `null` value will use the Kubernetes cluster's default StorageClass. If a default
  # StorageClass does not exist, you will need to create one.
  # Refer to the [Read/Write Tuning](https://developer.hashicorp.com/consul/docs/install/performance#read-write-tuning)
  # section of the Server Performance Requirements documentation for considerations
  # around choosing a performant storage class.
  #
  # ~> **Note:** The [Reference Architecture](https://developer.hashicorp.com/consul/tutorials/production-deploy/reference-architecture#hardware-sizing-for-consul-servers)
  # contains best practices and recommendations for selecting suitable
  # hardware sizes for your Consul servers.
  # @type: string
  storageClass: null

  # This will enable/disable [Connect](https://developer.hashicorp.com/consul/docs/connect). Setting this to true
  # _will not_ automatically secure pod communication, this
  # setting will only enable usage of the feature. Consul will automatically initialize
  # a new CA and set of certificates. Additional Connect settings can be configured
  # by setting the `server.extraConfig` value.
  connect: true

  serviceAccount:
    # This value defines additional annotations for the server service account. This should be formatted as a multi-line
    # string.
    #
    # ```yaml
    # annotations: |
    #   "sample/annotation1": "foo"
    #   "sample/annotation2": "bar"
    # ```
    #
    # @type: string
    annotations: null

  # The resource requests (CPU, memory, etc.)
  # for each of the server agents. This should be a YAML map corresponding to a Kubernetes
  # [`ResourceRequirements``](https://kubernetes.io/docs/reference/generated/kubernetes-api/v1.24/#resourcerequirements-v1-core)
  # object. NOTE: The use of a YAML string is deprecated.
  #
  # Example:
  #
  # ```yaml
  # resources:
  #   requests:
  #     memory: '200Mi'
  #     cpu: '100m'
  #   limits:
  #     memory: '200Mi'
  #     cpu: '100m'
  # ```
  #
  # @recurse: false
  # @type: map
  resources:
    requests:
      memory: "200Mi"
      cpu: "100m"
    limits:
      memory: "200Mi"
      cpu: "100m"

  # The security context for the server pods. This should be a YAML map corresponding to a
  # Kubernetes [SecurityContext](https://kubernetes.io/docs/tasks/configure-pod-container/security-context/) object.
  # By default, servers will run as non-root, with user ID `100` and group ID `1000`,
  # which correspond to the consul user and group created by the Consul docker image.
  # Note: if running on OpenShift, this setting is ignored because the user and group are set automatically
  # by the OpenShift platform.
  # @type: map
  # @recurse: false
  securityContext:
    runAsNonRoot: true
    runAsGroup: 1000
    runAsUser: 100
    fsGroup: 1000

  # The container securityContext for each container in the server pods.  In
  # addition to the Pod's SecurityContext this can
  # set the capabilities of processes running in the container and ensure the
  # root file systems in the container is read-only.
  # @type: map
  # @recurse: true
  containerSecurityContext:
    # The consul server agent container
    # @type: map
    # @recurse: false
    server: null

  # This value is used to carefully
  # control a rolling update of Consul server agents. This value specifies the
  # [partition](https://kubernetes.io/docs/concepts/workloads/controllers/statefulset/#partitions)
  # for performing a rolling update. Please read the linked Kubernetes
  # and [Upgrade Consul](https://developer.hashicorp.com/consul/docs/k8s/upgrade#upgrading-consul-servers)
  # documentation for more information.
  updatePartition: 0

  # This configures the [`PodDisruptionBudget`](https://kubernetes.io/docs/tasks/run-application/configure-pdb/)
  # for the server cluster.
  disruptionBudget:
    # Enables registering a PodDisruptionBudget for the server
    # cluster. If enabled, it only registers the budget so long as
    # the server cluster is enabled. To disable, set to `false`.
    enabled: true

    # The maximum number of unavailable pods. By default, this will be
    # automatically computed based on the `server.replicas` value to be `(n/2)-1`.
    # If you need to set this to `0`, you will need to add a
    # --set 'server.disruptionBudget.maxUnavailable=0'` flag to the helm chart installation
    # command because of a limitation in the Helm templating language.
    # @type: integer
    maxUnavailable: null

  # A raw string of extra [JSON configuration](https://developer.hashicorp.com/consul/docs/agent/config/config-files) for Consul
  # servers. This will be saved as-is into a ConfigMap that is read by the Consul
  # server agents. This can be used to add additional configuration that
  # isn't directly exposed by the chart.
  #
  # Example:
  #
  # ```yaml
  # extraConfig: |
  #   {
  #     "log_level": "DEBUG"
  #   }
  # ```
  #
  # This can also be set using Helm's `--set` flag using the following syntax:
  #
  # ```shell-session
  # --set 'server.extraConfig="{"log_level": "DEBUG"}"'
  # ```
  extraConfig: |
    {}

  # A list of extra volumes to mount for server agents. This
  # is useful for bringing in extra data that can be referenced by other configurations
  # at a well known path, such as TLS certificates or Gossip encryption keys. The
  # value of this should be a list of objects.
  #
  # Example:
  #
  # ```yaml
  # extraVolumes:
  #   - type: secret
  #     name: consul-certs
  #     load: false
  # ```
  #
  # Each object supports the following keys:
  #
  # - `type` - Type of the volume, must be one of "configMap" or "secret". Case sensitive.
  #
  # - `name` - Name of the configMap or secret to be mounted. This also controls
  #   the path that it is mounted to. The volume will be mounted to `/consul/userconfig/<name>`.
  #
  # - `load` - If true, then the agent will be
  #   configured to automatically load HCL/JSON configuration files from this volume
  #   with `-config-dir`. This defaults to false.
  #
  # @type: array<map>
  extraVolumes: []

  # A list of sidecar containers.
  # Example:
  #
  # ```yaml
  # extraContainers:
  # - name: extra-container
  #   image: example-image:latest
  #   command:
  #    - ...
  # ```
  # @type: array<map>
  extraContainers: []

  # This value defines the [affinity](https://kubernetes.io/docs/concepts/configuration/assign-pod-node/#affinity-and-anti-affinity)
  # for server pods. It defaults to allowing only a single server pod on each node, which
  # minimizes risk of the cluster becoming unusable if a node is lost. If you need
  # to run more pods per node (for example, testing on Minikube), set this value
  # to `null`.
  #
  # Example:
  #
  # ```yaml
  # affinity: |
  #   podAntiAffinity:
  #     requiredDuringSchedulingIgnoredDuringExecution:
  #       - labelSelector:
  #           matchLabels:
  #             app: {{ template "consul.name" . }}
  #             release: "{{ .Release.Name }}"
  #             component: server
  #       topologyKey: kubernetes.io/hostname
  # ```
  affinity: |
    podAntiAffinity:
      requiredDuringSchedulingIgnoredDuringExecution:
        - labelSelector:
            matchLabels:
              app: {{ template "consul.name" . }}
              release: "{{ .Release.Name }}"
              component: server
          topologyKey: kubernetes.io/hostname

  # Toleration settings for server pods. This
  # should be a multi-line string matching the
  # [Tolerations](https://kubernetes.io/docs/concepts/configuration/taint-and-toleration/)
  # array in a Pod spec.
  tolerations: ""

  # Pod topology spread constraints for server pods.
  # This should be a multi-line YAML string matching the
  # [`topologySpreadConstraints`](https://kubernetes.io/docs/concepts/workloads/pods/pod-topology-spread-constraints/)
  # array in a Pod Spec.
  #
  # This requires K8S >= 1.18 (beta) or 1.19 (stable).
  #
  # Example:
  #
  # ```yaml
  # topologySpreadConstraints: |
  #   - maxSkew: 1
  #     topologyKey: topology.kubernetes.io/zone
  #     whenUnsatisfiable: DoNotSchedule
  #     labelSelector:
  #       matchLabels:
  #         app: {{ template "consul.name" . }}
  #         release: "{{ .Release.Name }}"
  #         component: server
  # ```
  topologySpreadConstraints: ""

  # This value defines [`nodeSelector`](https://kubernetes.io/docs/concepts/configuration/assign-pod-node/#nodeselector)
  # labels for server pod assignment, formatted as a multi-line string.
  #
  # Example:
  #
  # ```yaml
  # nodeSelector: |
  #   beta.kubernetes.io/arch: amd64
  # ```
  #
  # @type: string
  nodeSelector: null

  # This value references an existing
  # Kubernetes [`priorityClassName`](https://kubernetes.io/docs/concepts/configuration/pod-priority-preemption/#pod-priority)
  # that can be assigned to server pods.
  priorityClassName: ""

  # Extra labels to attach to the server pods. This should be a YAML map.
  #
  # Example:
  #
  # ```yaml
  # extraLabels:
  #   labelKey: label-value
  #   anotherLabelKey: another-label-value
  # ```
  #
  # @type: map
  extraLabels: null

  # This value defines additional annotations for
  # server pods. This should be formatted as a multi-line string.
  #
  # ```yaml
  # annotations: |
  #   "sample/annotation1": "foo"
  #   "sample/annotation2": "bar"
  # ```
  #
  # @type: string
  annotations: null

  # Configures a service to expose ports on the Consul servers over a Kubernetes Service.
  exposeService:
    # When enabled, deploys a Kubernetes Service to reach the Consul servers.
    # @type: boolean
    enabled: "-"
    # Type of service, supports LoadBalancer or NodePort.
    # @type: string
    type: LoadBalancer
    # If service is of type NodePort, configures the nodePorts.
    nodePort:
      # Configures the nodePort to expose the Consul server http port.
      # @type: integer
      http: null
      # Configures the nodePort to expose the Consul server https port.
      # @type: integer
      https: null
      # Configures the nodePort to expose the Consul server serf port.
      # @type: integer
      serf: null
      # Configures the nodePort to expose the Consul server rpc port.
      # @type: integer
      rpc: null
      # Configures the nodePort to expose the Consul server grpc port.
      # @type: integer
      grpc: null
    # This value defines additional annotations for
    # server pods. This should be formatted as a multi-line string.
    #
    # ```yaml
    # annotations: |
    #   "sample/annotation1": "foo"
    #   "sample/annotation2": "bar"
    # ```
    #
    # @type: string
    annotations: null

  # Server service properties.
  service:
    # Annotations to apply to the server service.
    #
    # ```yaml
    # annotations: |
    #   "annotation-key": "annotation-value"
    # ```
    #
    # @type: string
    annotations: null

  # A list of extra environment variables to set within the stateful set.
  # These could be used to include proxy settings required for cloud auto-join
  # feature, in case kubernetes cluster is behind egress http proxies. Additionally,
  # it could be used to configure custom consul parameters.
  # @type: map
  extraEnvironmentVars: {}

  # [Enterprise Only] Values for setting up and running
  # [snapshot agents](https://developer.hashicorp.com/consul/commands/snapshot/agent)
  # within the Consul clusters. They run as a sidecar with Consul servers.
  snapshotAgent:
    # If true, the chart will install resources necessary to run the snapshot agent.
    enabled: false

    # Interval at which to perform snapshots.
    # Refer to [`interval`](https://developer.hashicorp.com/consul/commands/snapshot/agent#interval)
    # @type: string
    interval: 1h

    # A Kubernetes or Vault secret that should be manually created to contain the entire
    # config to be used on the snapshot agent.
    # This is the preferred method of configuration since there are usually storage
    # credentials present. Please refer to the [Snapshot agent config](https://developer.hashicorp.com/consul/commands/snapshot/agent#config-file-options)
    # for details.
    configSecret:
      # The name of the Kubernetes secret or Vault secret path that holds the snapshot agent config.
      # @type: string
      secretName: null
      # The key within the Kubernetes secret or Vault secret key that holds the snapshot agent config.
      # @type: string
      secretKey: null

    # The resource settings for snapshot agent pods.
    # @recurse: false
    # @type: map
    resources:
      requests:
        memory: "50Mi"
        cpu: "50m"
      limits:
        memory: "50Mi"
        cpu: "50m"

    # Optional PEM-encoded CA certificate that will be added to the trusted system CAs.
    # Useful if using an S3-compatible storage exposing a self-signed certificate.
    #
    # Example:
    #
    # ```yaml
    # caCert: |
    #   -----BEGIN CERTIFICATE-----
    #   MIIC7jCCApSgAwIBAgIRAIq2zQEVexqxvtxP6J0bXAwwCgYIKoZIzj0EAwIwgbkx
    #   ...
    # ```
    # @type: string
    caCert: null

  # [Enterprise Only] Added in Consul 1.8, the audit object allow users to enable auditing 
  # and configure a sink and filters for their audit logs. Please refer to
  # [audit logs](https://developer.hashicorp.com/consul/docs/enterprise/audit-logging) documentation
  # for further information.
  auditLogs:
    # Controls whether Consul logs out each time a user performs an operation.
    # global.acls.manageSystemACLs must be enabled to use this feature.
    enabled: false

    # A single entry of the sink object provides configuration for the destination to which Consul 
    # will log auditing events.
    #
    # Example:
    #
    # ```yaml
    # sinks:
    #   - name: My Sink
    #     type: file
    #     format: json
    #     path: /tmp/audit.json
    #     delivery_guarantee: best-effort
    #     rotate_duration: 24h
    #     rotate_max_files: 15
    #     rotate_bytes: 25165824
    #     
    # ```
    #
    # The sink object supports the following keys:
    #
    # - `name` - Name of the sink.
    #
    # - `type` - Type specifies what kind of sink this is. Currently only file sinks are available
    #
    # - `format` - Format specifies what format the events will be emitted with. Currently only `json`
    #   events are emitted.
    #
    # - `path` - The directory and filename to write audit events to.
    #
    # - `delivery_guarantee` - Specifies the rules governing how audit events are written. Consul
    #   only supports `best-effort` event delivery.
    #
    # - `mode` - The permissions to set on the audit log files.
    #
    # - `rotate_duration` - Specifies the interval by which the system rotates to a new log file.
    #    At least one of `rotate_duration` or `rotate_bytes` must be configured to enable audit logging.
    #
    # - `rotate_bytes` -  Specifies how large an individual log file can grow before Consul rotates to a new file.
    #    At least one of rotate_bytes or rotate_duration must be configured to enable audit logging.
    #
    # - `rotate_max_files` - Defines the limit that Consul should follow before it deletes old log files.
    #
    # @type: array<map>
    sinks: []

  # Settings for potentially limiting timeouts, rate limiting on clients as well
  # as servers, and other settings to limit exposure too many requests, requests
  # waiting for too long, and other runtime considerations.
  limits:
    # This object specifies configurations that limit the rate of RPC and gRPC
    # requests on the Consul server. Limiting the rate of gRPC and RPC requests
    # also limits HTTP requests to the Consul server.
    # https://developer.hashicorp.com/consul/docs/agent/config/config-files#request_limits
    requestLimits:
      # Setting for disabling or enabling rate limiting.  If not disabled, it
      # enforces the action that will occur when RequestLimitsReadRate
      # or RequestLimitsWriteRate is exceeded.  The default value of "disabled" will
      # prevent any rate limiting from occuring.  A value of "enforce" will block
      # the request from processings by returning an error.  A value of
      # "permissive" will not block the request and will allow the request to
      # continue processing.
      # @type: string
      mode: "disabled"

      # Setting that controls how frequently RPC, gRPC, and HTTP
      # queries are allowed to happen. In any large enough time interval, rate
      # limiter limits the rate to RequestLimitsReadRate tokens per second.
      #
      # See https://en.wikipedia.org/wiki/Token_bucket for more about token
      # buckets.
      # @type: integer
      readRate: -1

      # Setting that controls how frequently RPC, gRPC, and HTTP
      # writes are allowed to happen. In any large enough time interval, rate
      # limiter limits the rate to RequestLimitsWriteRate tokens per second.
      #
      # See https://en.wikipedia.org/wiki/Token_bucket for more about token
      # buckets.
      # @type: integer
      writeRate: -1

# Configuration for Consul servers when the servers are running outside of Kubernetes.
# When running external servers, configuring these values is recommended
# if setting `global.tls.enableAutoEncrypt` to true
# or `global.acls.manageSystemACLs` to true.
externalServers:
  # If true, the Helm chart will be configured to talk to the external servers.
  # If setting this to true, you must also set `server.enabled` to false.
  enabled: false

  # An array of external Consul server hosts that are used to make
  # HTTPS connections from the components in this Helm chart.
  # Valid values include an IP, a DNS name, or an [exec=](https://github.com/hashicorp/go-netaddrs) string.
  # The port must be provided separately below.
  # Note: This slice can only contain a single element.
  # Note: If enabling clients, `client.join` must also be set to the hosts that should be
  # used to join the cluster. In most cases, the `client.join` values
  # should be the same, however, they may be different if you
  # wish to use separate hosts for the HTTPS connections.
  # @type: array<string>
  hosts: []

  # The HTTPS port of the Consul servers.
  httpsPort: 8501

  # The GRPC port of the Consul servers.
  grpcPort: 8502

  # The server name to use as the SNI host header when connecting with HTTPS.
  # @type: string
  tlsServerName: null

  # If true, consul-k8s-control-plane components will ignore the CA set in
  # `global.tls.caCert` when making HTTPS calls to Consul servers and
  # will instead use the consul-k8s-control-plane image's system CAs for TLS verification.
  # If false, consul-k8s-control-plane components will use `global.tls.caCert` when
  # making HTTPS calls to Consul servers.
  # **NOTE:** This does not affect Consul's internal RPC communication which will
  # always use `global.tls.caCert`.
  useSystemRoots: false

  # If you are setting `global.acls.manageSystemACLs` and
  # `connectInject.enabled` to true, set `k8sAuthMethodHost` to the address of the Kubernetes API server.
  # This address must be reachable from the Consul servers.
  # Please refer to the [Kubernetes Auth Method documentation](https://developer.hashicorp.com/consul/docs/security/acl/auth-methods/kubernetes).
  #
  # You could retrieve this value from your `kubeconfig` by running:
  #
  # ```shell-session
  # $ kubectl config view \
  #   -o jsonpath="{.clusters[?(@.name=='<your cluster name>')].cluster.server}"
  # ```
  #
  # @type: string
  k8sAuthMethodHost: null

  # If true, setting this prevents the consul-dataplane and consul-k8s components from watching the Consul servers for changes. This is
  # useful for situations where Consul servers are behind a load balancer.
  skipServerWatch: false

# Values that configure running a Consul client on Kubernetes nodes.
client:
  # If true, the chart will install all
  # the resources necessary for a Consul client on every Kubernetes node. This _does not_ require
  # `server.enabled`, since the agents can be configured to join an external cluster.
  # @type: boolean
  enabled: false

  # The name of the Docker image (including any tag) for the containers
  # running Consul client agents.
  # @type: string
  image: null

  # A list of valid [`-retry-join` values](https://developer.hashicorp.com/consul/docs/agent/config/cli-flags#_retry_join).
  # If this is `null` (default), then the clients will attempt to automatically
  # join the server cluster running within Kubernetes.
  # This means that with `server.enabled` set to true, clients will automatically
  # join that cluster. If `server.enabled` is not true, then a value must be
  # specified so the clients can join a valid cluster.
  # @type: array<string>
  join: null

  # An absolute path to a directory on the host machine to use as the Consul
  # client data directory. If set to the empty string or null, the Consul agent
  # will store its data in the Pod's local filesystem (which will
  # be lost if the Pod is deleted). Security Warning: If setting this, Pod Security
  # Policies _must_ be enabled on your cluster and in this Helm chart (via the
  # `global.enablePodSecurityPolicies` setting) to prevent other pods from
  # mounting the same host path and gaining access to all of Consul's data.
  # Consul's data is not encrypted at rest.
  # @type: string
  dataDirectoryHostPath: null

  # If true, agents will enable their GRPC listener on
  # port 8502 and expose it to the host. This will use slightly more resources, but is
  # required for Connect.
  grpc: true

  # nodeMeta specifies an arbitrary metadata key/value pair to associate with the node
  # (refer to [`-node-meta`](https://developer.hashicorp.com/consul/docs/agent/config/cli-flags#_node_meta))
  nodeMeta:
    pod-name: ${HOSTNAME}
    host-ip: ${HOST_IP}

  # If true, the Helm chart will expose the clients' gossip ports as hostPorts.
  # This is only necessary if pod IPs in the k8s cluster are not directly routable
  # and the Consul servers are outside of the k8s cluster.
  # This also changes the clients' advertised IP to the `hostIP` rather than `podIP`.
  exposeGossipPorts: false

  serviceAccount:
    # This value defines additional annotations for the client service account. This should be formatted as a multi-line
    # string.
    #
    # ```yaml
    # annotations: |
    #   "sample/annotation1": "foo"
    #   "sample/annotation2": "bar"
    # ```
    #
    # @type: string
    annotations: null

  # The resource settings for Client agents.
  # NOTE: The use of a YAML string is deprecated. Instead, set directly as a
  # YAML map.
  # @recurse: false
  # @type: map
  resources:
    requests:
      memory: "100Mi"
      cpu: "100m"
    limits:
      memory: "100Mi"
      cpu: "100m"

  # The security context for the client pods. This should be a YAML map corresponding to a
  # Kubernetes [SecurityContext](https://kubernetes.io/docs/tasks/configure-pod-container/security-context/) object.
  # By default, servers will run as non-root, with user ID `100` and group ID `1000`,
  # which correspond to the consul user and group created by the Consul docker image.
  # Note: if running on OpenShift, this setting is ignored because the user and group are set automatically
  # by the OpenShift platform.
  # @type: map
  # @recurse: false
  securityContext:
    runAsNonRoot: true
    runAsGroup: 1000
    runAsUser: 100
    fsGroup: 1000

  # The container securityContext for each container in the client pods.  In
  # addition to the Pod's SecurityContext this can
  # set the capabilities of processes running in the container and ensure the
  # root file systems in the container is read-only.
  # @type: map
  # @recurse: true
  containerSecurityContext:
    # The consul client agent container
    # @type: map
    # @recurse: false
    client: null
    # The acl-init initContainer
    # @type: map
    # @recurse: false
    aclInit: null
    # The tls-init initContainer
    # @type: map
    # @recurse: false
    tlsInit: null

  # A raw string of extra [JSON configuration](https://developer.hashicorp.com/consul/docs/agent/config/config-files) for Consul
  # clients. This will be saved as-is into a ConfigMap that is read by the Consul
  # client agents. This can be used to add additional configuration that
  # isn't directly exposed by the chart.
  #
  # Example:
  #
  # ```yaml
  # extraConfig: |
  #   {
  #     "log_level": "DEBUG"
  #   }
  # ```
  #
  # This can also be set using Helm's `--set` flag using the following syntax:
  #
  # ```shell-session
  # --set 'client.extraConfig="{"log_level": "DEBUG"}"'
  # ```
  extraConfig: |
    {}

  # A list of extra volumes to mount for client agents. This
  # is useful for bringing in extra data that can be referenced by other configurations
  # at a well known path, such as TLS certificates or Gossip encryption keys. The
  # value of this should be a list of objects.
  #
  # Example:
  #
  # ```yaml
  # extraVolumes:
  #   - type: secret
  #     name: consul-certs
  #     load: false
  # ```
  #
  # Each object supports the following keys:
  #
  # - `type` - Type of the volume, must be one of "configMap" or "secret". Case sensitive.
  #
  # - `name` - Name of the configMap or secret to be mounted. This also controls
  #   the path that it is mounted to. The volume will be mounted to `/consul/userconfig/<name>`.
  #
  # - `load` - If true, then the agent will be
  #   configured to automatically load HCL/JSON configuration files from this volume
  #   with `-config-dir`. This defaults to false.
  #
  # @type: array<map>
  extraVolumes: []

  # A list of sidecar containers.
  # Example:
  #
  # ```yaml
  # extraContainers:
  # - name: extra-container
  #   image: example-image:latest
  #   command:
  #    - ...
  # ```
  # @type: array<map>
  extraContainers: []

  # Toleration Settings for Client pods
  # This should be a multi-line string matching the Toleration array
  # in a PodSpec.
  # The example below will allow Client pods to run on every node
  # regardless of taints
  #
  # ```yaml
  # tolerations: |
  #   - operator: Exists
  # ```
  tolerations: ""

  # nodeSelector labels for client pod assignment, formatted as a multi-line string.
  # ref: https://kubernetes.io/docs/concepts/configuration/assign-pod-node/#nodeselector
  #
  # Example:
  #
  # ```yaml
  # nodeSelector: |
  #   beta.kubernetes.io/arch: amd64
  # ```
  # @type: string
  nodeSelector: null

  # Affinity Settings for Client pods, formatted as a multi-line YAML string.
  # ref: https://kubernetes.io/docs/concepts/configuration/assign-pod-node/#affinity-and-anti-affinity
  #
  # Example:
  #
  # ```yaml
  # affinity: |
  #   nodeAffinity:
  #     requiredDuringSchedulingIgnoredDuringExecution:
  #       nodeSelectorTerms:
  #       - matchExpressions:
  #         - key: node-role.kubernetes.io/master
  #           operator: DoesNotExist
  # ```
  # @type: string
  affinity: null

  # This value references an existing
  # Kubernetes [`priorityClassName`](https://kubernetes.io/docs/concepts/configuration/pod-priority-preemption/#pod-priority)
  # that can be assigned to client pods.
  priorityClassName: ""

  # This value defines additional annotations for
  # client pods. This should be formatted as a multi-line string.
  #
  # ```yaml
  # annotations: |
  #   "sample/annotation1": "foo"
  #   "sample/annotation2": "bar"
  # ```
  #
  # @type: string
  annotations: null

  # Extra labels to attach to the client pods. This should be a regular YAML map.
  #
  # Example:
  #
  # ```yaml
  # extraLabels:
  #   labelKey: label-value
  #   anotherLabelKey: another-label-value
  # ```
  #
  # @type: map
  extraLabels: null

  # A list of extra environment variables to set within the stateful set.
  # These could be used to include proxy settings required for cloud auto-join
  # feature, in case kubernetes cluster is behind egress http proxies. Additionally,
  # it could be used to configure custom consul parameters.
  # @type: map
  extraEnvironmentVars: {}

  # This value defines the [Pod DNS policy](https://kubernetes.io/docs/concepts/services-networking/dns-pod-service/#pod-s-dns-policy)
  # for client pods to use.
  # @type: string
  dnsPolicy: null

  # hostNetwork defines whether or not we use host networking instead of hostPort in the event
  # that a CNI plugin doesn't support `hostPort`. This has security implications and is not recommended
  # as doing so gives the consul client unnecessary access to all network traffic on the host.
  # In most cases, pod network and host network are on different networks so this should be
  # combined with `dnsPolicy: ClusterFirstWithHostNet`
  hostNetwork: false

  # updateStrategy for the DaemonSet.
  # Refer to the Kubernetes [Daemonset upgrade strategy](https://kubernetes.io/docs/tasks/manage-daemon/update-daemon-set/#daemonset-update-strategy)
  # documentation.
  # This should be a multi-line string mapping directly to the updateStrategy
  #
  # Example:
  #
  # ```yaml
  # updateStrategy: |
  #   rollingUpdate:
  #     maxUnavailable: 5
  #   type: RollingUpdate
  # ```
  #
  # @type: string
  updateStrategy: null

# Configuration for DNS configuration within the Kubernetes cluster.
# This creates a service that routes to all agents (client or server)
# for serving DNS requests. This DOES NOT automatically configure kube-dns
# today, so you must still manually configure a `stubDomain` with kube-dns
# for this to have any effect:
# https://kubernetes.io/docs/tasks/administer-cluster/dns-custom-nameservers/#configure-stub-domain-and-upstream-dns-servers
dns:
  # @type: boolean
  enabled: "-"

  # If true, services using Consul Connect will use Consul DNS
  # for default DNS resolution. The DNS lookups fall back to the nameserver IPs
  # listed in /etc/resolv.conf if not found in Consul.
  # @type: boolean
  enableRedirection: "-"

  # Used to control the type of service created. For
  # example, setting this to "LoadBalancer" will create an external load
  # balancer (for supported K8S installations)
  type: ClusterIP

  # Set a predefined cluster IP for the DNS service.
  # Useful if you need to reference the DNS service's IP
  # address in CoreDNS config.
  # @type: string
  clusterIP: null

  # Extra annotations to attach to the dns service
  # This should be a multi-line string of
  # annotations to apply to the dns Service
  # @type: string
  annotations: null

  # Additional ServiceSpec values
  # This should be a multi-line string mapping directly to a Kubernetes
  # ServiceSpec object.
  # @type: string
  additionalSpec: null

# Values that configure the Consul UI.
ui:
  # If true, the UI will be enabled. This will
  # only _enable_ the UI, it doesn't automatically register any service for external
  # access. The UI will only be enabled on server agents. If `server.enabled` is
  # false, then this setting has no effect. To expose the UI in some way, you must
  # configure `ui.service`.
  # @default: global.enabled
  # @type: boolean
  enabled: "-"

  # Configure the service for the Consul UI.
  service:
    # This will enable/disable registering a
    # Kubernetes Service for the Consul UI. This value only takes effect if `ui.enabled` is
    # true and taking effect.
    enabled: true

    # The service type to register.
    # @type: string
    type: null

    # Set the port value of the UI service.
    port:
      # HTTP port.
      http: 80

      # HTTPS port.
      https: 443

    # Optionally set the nodePort value of the ui service if using a NodePort service.
    # If not set and using a NodePort service, Kubernetes will automatically assign
    # a port.
    nodePort:
      # HTTP node port
      # @type: integer
      http: null

      # HTTPS node port
      # @type: integer
      https: null

    # Annotations to apply to the UI service.
    #
    # Example:
    #
    # ```yaml
    # annotations: |
    #   'annotation-key': annotation-value
    # ```
    # @type: string
    annotations: null

    # Additional ServiceSpec values
    # This should be a multi-line string mapping directly to a Kubernetes
    # ServiceSpec object.
    # @type: string
    additionalSpec: null

  # Configure Ingress for the Consul UI.
  # If `global.tls.enabled` is set to `true`, the Ingress will expose
  # the port 443 on the UI service. Please ensure the Ingress Controller
  # supports SSL pass-through and it is enabled to ensure traffic forwarded
  # to port 443 has not been TLS terminated.
  ingress:
    # This will create an Ingress resource for the Consul UI.
    # @type: boolean
    enabled: false

    # Optionally set the ingressClassName.
    ingressClassName: ""

    # pathType override - refer to: https://kubernetes.io/docs/concepts/services-networking/ingress/#path-types
    pathType: Prefix

    # hosts is a list of host name to create Ingress rules.
    #
    # ```yaml
    # hosts:
    #   - host: foo.bar
    #     paths:
    #       - /example
    #       - /test
    # ```
    #
    # @type: array<map>
    hosts: []

    # tls is a list of hosts and secret name in an Ingress
    # which tells the Ingress controller to secure the channel.
    #
    # ```yaml
    # tls:
    #   - hosts:
    #     - chart-example.local
    #     secretName: testsecret-tls
    # ```
    # @type: array<map>
    tls: []

    # Annotations to apply to the UI ingress.
    #
    # Example:
    #
    # ```yaml
    # annotations: |
    #   'annotation-key': annotation-value
    # ```
    # @type: string
    annotations: null

  # Configurations for displaying metrics in the UI.
  metrics:
    # Enable displaying metrics in the UI. The default value of "-"
    # will inherit from `global.metrics.enabled` value.
    # @type: boolean
    # @default: global.metrics.enabled
    enabled: "-"
    # Provider for metrics. Refer to
    # [`metrics_provider`](https://developer.hashicorp.com/consul/docs/agent/config/config-files#ui_config_metrics_provider)
    # This value is only used if `ui.enabled` is set to true.
    # @type: string
    provider: "prometheus"

    # baseURL is the URL of the prometheus server, usually the service URL.
    # This value is only used if `ui.enabled` is set to true.
    # @type: string
    baseURL: http://prometheus-server

  # Corresponds to [`dashboard_url_templates`](https://developer.hashicorp.com/consul/docs/agent/config/config-files#ui_config_dashboard_url_templates)
  # configuration.
  dashboardURLTemplates:
    # Sets [`dashboardURLTemplates.service`](https://developer.hashicorp.com/consul/docs/agent/config/config-files#ui_config_dashboard_url_templates_service).
    service: ""

# Configure the catalog sync process to sync K8S with Consul
# services. This can run bidirectional (default) or unidirectionally (Consul
# to K8S or K8S to Consul only).
#
# This process assumes that a Consul agent is available on the host IP.
# This is done automatically if clients are enabled. If clients are not
# enabled then set the node selection so that it chooses a node with a
# Consul agent.
syncCatalog:
  # True if you want to enable the catalog sync. Set to "-" to inherit from
  # global.enabled.
  enabled: false

  # The name of the Docker image (including any tag) for consul-k8s-control-plane
  # to run the sync program.
  # @type: string
  image: null

  # If true, all valid services in K8S are
  # synced by default. If false, the service must be [annotated](https://developer.hashicorp.com/consul/docs/k8s/service-sync#enable-and-disable-sync)
  # properly to sync.
  # In either case an annotation can override the default.
  default: true

  # Optional priorityClassName.
  priorityClassName: ""

  # If true, will sync Kubernetes services to Consul. This can be disabled to
  # have a one-way sync.
  toConsul: true

  # If true, will sync Consul services to Kubernetes. This can be disabled to
  # have a one-way sync.
  toK8S: true

  # Service prefix to prepend to services before registering
  # with Kubernetes. For example "consul-" will register all services
  # prepended with "consul-". (Consul -> Kubernetes sync)
  # @type: string
  k8sPrefix: null

  # List of k8s namespaces to sync the k8s services from.
  # If a k8s namespace is not included in this list or is listed in `k8sDenyNamespaces`,
  # services in that k8s namespace will not be synced even if they are explicitly
  # annotated. Use `["*"]` to automatically allow all k8s namespaces.
  #
  # For example, `["namespace1", "namespace2"]` will only allow services in the k8s
  # namespaces `namespace1` and `namespace2` to be synced and registered
  # with Consul. All other k8s namespaces will be ignored.
  #
  # To deny all namespaces, set this to `[]`.
  #
  # Note: `k8sDenyNamespaces` takes precedence over values defined here.
  # @type: array<string>
  k8sAllowNamespaces: ["*"]

  # List of k8s namespaces that should not have their
  # services synced. This list takes precedence over `k8sAllowNamespaces`.
  # `*` is not supported because then nothing would be allowed to sync.
  #
  # For example, if `k8sAllowNamespaces` is `["*"]` and `k8sDenyNamespaces` is
  # `["namespace1", "namespace2"]`, then all k8s namespaces besides `namespace1`
  # and `namespace2` will be synced.
  # @type: array<string>
  k8sDenyNamespaces: ["kube-system", "kube-public"]

  # [DEPRECATED] Use k8sAllowNamespaces and k8sDenyNamespaces instead. For
  # backwards compatibility, if both this and the allow/deny lists are set,
  # the allow/deny lists will be ignored.
  # k8sSourceNamespace is the Kubernetes namespace to watch for service
  # changes and sync to Consul. If this is not set then it will default
  # to all namespaces.
  # @type: string
  k8sSourceNamespace: null

  # [Enterprise Only] These settings manage the catalog sync's interaction with
  # Consul namespaces (requires consul-ent v1.7+).
  # Also, `global.enableConsulNamespaces` must be true.
  consulNamespaces:
    # Name of the Consul namespace to register all
    # k8s services into. If the Consul namespace does not already exist,
    # it will be created. This will be ignored if `mirroringK8S` is true.
    consulDestinationNamespace: "default"

    # If true, k8s services will be registered into a Consul namespace
    # of the same name as their k8s namespace, optionally prefixed if
    # `mirroringK8SPrefix` is set below. If the Consul namespace does not
    # already exist, it will be created. Turning this on overrides the
    # `consulDestinationNamespace` setting.
    # `addK8SNamespaceSuffix` may no longer be needed if enabling this option.
    # If mirroring is enabled, avoid creating any Consul resources in the following
    # Kubernetes namespaces, as Consul currently reserves these namespaces for
    # system use: "system", "universal", "operator", "root".
    mirroringK8S: true

    # If `mirroringK8S` is set to true, `mirroringK8SPrefix` allows each Consul namespace
    # to be given a prefix. For example, if `mirroringK8SPrefix` is set to "k8s-", a
    # service in the k8s `staging` namespace will be registered into the
    # `k8s-staging` Consul namespace.
    mirroringK8SPrefix: ""

  # Appends Kubernetes namespace suffix to
  # each service name synced to Consul, separated by a dash.
  # For example, for a service 'foo' in the default namespace,
  # the sync process will create a Consul service named 'foo-default'.
  # Set this flag to true to avoid registering services with the same name
  # but in different namespaces as instances for the same Consul service.
  # Namespace suffix is not added if 'annotationServiceName' is provided.
  addK8SNamespaceSuffix: true

  # Service prefix which prepends itself
  # to Kubernetes services registered within Consul
  # For example, "k8s-" will register all services prepended with "k8s-".
  # (Kubernetes -> Consul sync)
  # consulPrefix is ignored when 'annotationServiceName' is provided.
  # NOTE: Updating this property to a non-null value for an existing installation will result in deregistering
  # of existing services in Consul and registering them with a new name.
  # @type: string
  consulPrefix: null

  # Optional tag that is applied to all of the Kubernetes services
  # that are synced into Consul. If nothing is set, defaults to "k8s".
  # (Kubernetes -> Consul sync)
  # @type: string
  k8sTag: null

  # Defines the Consul synthetic node that all services
  # will be registered to.
  # NOTE: Changing the node name and upgrading the Helm chart will leave
  # all of the previously sync'd services registered with Consul and
  # register them again under the new Consul node name. The out-of-date
  # registrations will need to be explicitly removed.
  consulNodeName: "k8s-sync"

  # Syncs services of the ClusterIP type, which may
  # or may not be broadly accessible depending on your Kubernetes cluster.
  # Set this to false to skip syncing ClusterIP services.
  syncClusterIPServices: true

  ingress:
    # Syncs the hostname from a Kubernetes Ingress resource to service registrations
    # when a rule matched a service. Currently only supports host based routing and
    # not path based routing. The only supported path on an ingress rule is "/".
    # Set this to false to skip syncing Ingress services.
    #
    # Currently, port 80 is synced if there is not TLS entry for the hostname. Syncs the port
    # 443 if there is a TLS entry that matches the hostname.
    enabled: false
    # Requires syncIngress to be `true`. syncs the LoadBalancer IP from a Kubernetes Ingress
    # resource instead of the hostname to service registrations when a rule matched a service.
    loadBalancerIPs: false

  # Configures the type of syncing that happens for NodePort
  # services. The valid options are: ExternalOnly, InternalOnly, ExternalFirst.
  #
  # - ExternalOnly will only use a node's ExternalIP address for the sync
  # - InternalOnly use's the node's InternalIP address
  # - ExternalFirst will preferentially use the node's ExternalIP address, but
  #   if it doesn't exist, it will use the node's InternalIP address instead.
  nodePortSyncType: ExternalFirst

  # Refers to a Kubernetes secret that you have created that contains
  # an ACL token for your Consul cluster which allows the sync process the correct
  # permissions. This is only needed if ACLs are managed manually within the Consul cluster, i.e. `global.acls.manageSystemACLs` is `false`.
  aclSyncToken:
    # The name of the Kubernetes secret that holds the acl sync token.
    # @type: string
    secretName: null
    # The key within the Kubernetes secret that holds the acl sync token.
    # @type: string
    secretKey: null

  # This value defines [`nodeSelector`](https://kubernetes.io/docs/concepts/configuration/assign-pod-node/#nodeselector)
  # labels for catalog sync pod assignment, formatted as a multi-line string.
  #
  # Example:
  #
  # ```yaml
  # nodeSelector: |
  #   beta.kubernetes.io/arch: amd64
  # ```
  #
  # @type: string
  nodeSelector: null

  # Affinity Settings
  # This should be a multi-line string matching the affinity object
  # @type: string
  affinity: null

  # Toleration Settings
  # This should be a multi-line string matching the Toleration array
  # in a PodSpec.
  # @type: string
  tolerations: null

  serviceAccount:
    # This value defines additional annotations for the mesh gateways' service account. This should be formatted as a
    # multi-line string.
    #
    # ```yaml
    # annotations: |
    #   "sample/annotation1": "foo"
    #   "sample/annotation2": "bar"
    # ```
    #
    # @type: string
    annotations: null

  # The resource settings for sync catalog pods.
  # @recurse: false
  # @type: map
  resources:
    requests:
      memory: "50Mi"
      cpu: "50m"
    limits:
      memory: "50Mi"
      cpu: "50m"

  # Override global log verbosity level. One of "debug", "info", "warn", or "error".
  # @type: string
  logLevel: ""

  # Override the default interval to perform syncing operations creating Consul services.
  # @type: string
  consulWriteInterval: null

  # Extra labels to attach to the sync catalog pods. This should be a YAML map.
  #
  # Example:
  #
  # ```yaml
  # extraLabels:
  #   labelKey: label-value
  #   anotherLabelKey: another-label-value
  # ```
  #
  # @type: map
  extraLabels: null

  # This value defines additional annotations for
  # the catalog sync pods. This should be formatted as a multi-line string.
  #
  # ```yaml
  # annotations: |
  #   "sample/annotation1": "foo"
  #   "sample/annotation2": "bar"
  # ```
  #
  # @type: string
  annotations: null

# Configures the automatic Connect sidecar injector.
connectInject:
  # True if you want to enable connect injection. Set to "-" to inherit from
  # global.enabled.
  enabled: true

  # The number of deployment replicas.
  replicas: 1

  # Image for consul-k8s-control-plane that contains the injector.
  # @type: string
  image: null

  # If true, the injector will inject the
  # Connect sidecar into all pods by default. Otherwise, pods must specify the
  # [injection annotation](https://developer.hashicorp.com/consul/docs/k8s/connect#consul-hashicorp-com-connect-inject)
  # to opt-in to Connect injection. If this is true, pods can use the same annotation
  # to explicitly opt-out of injection.
  default: false

  # Configures Transparent Proxy for Consul Service mesh services.
  # Using this feature requires Consul 1.10.0-beta1+.
  transparentProxy:
    # If true, then all Consul Service mesh will run with transparent proxy enabled by default,
    # i.e. we enforce that all traffic within the pod will go through the proxy.
    # This value is overridable via the "consul.hashicorp.com/transparent-proxy" pod annotation.
    defaultEnabled: true

    # If true, we will overwrite Kubernetes HTTP probes of the pod to point to the Envoy proxy instead.
    # This setting is recommended because with traffic being enforced to go through the Envoy proxy,
    # the probes on the pod will fail because kube-proxy doesn't have the right certificates
    # to talk to Envoy.
    # This value is also overridable via the "consul.hashicorp.com/transparent-proxy-overwrite-probes" annotation.
    # Note: This value has no effect if transparent proxy is disabled on the pod.
    defaultOverwriteProbes: true

  # This configures the [`PodDisruptionBudget`](https://kubernetes.io/docs/tasks/run-application/configure-pdb/)
  # for the service mesh sidecar injector.
  disruptionBudget:
    # This will enable/disable registering a PodDisruptionBudget for the
    # service mesh sidecar injector. If this is enabled, it will only register the budget so long as
    # the service mesh is enabled.
    enabled: true

    # The maximum number of unavailable pods. By default, this will be
    # automatically computed based on the `connectInject.replicas` value to be `(n/2)-1`.
    # If you need to set this to `0`, you will need to add a
    # --set 'connectInject.disruptionBudget.maxUnavailable=0'` flag to the helm chart installation
    # command because of a limitation in the Helm templating language.
    # @type: integer
    maxUnavailable: null

    # The minimum number of available pods.
    # Takes precedence over maxUnavailable if set.
    # @type: integer
    minAvailable: null

  # Configuration settings for the Consul API Gateway integration.
  apiGateway:
    # Enables Consul on Kubernetes to manage the CRDs used for Gateway API.
    # Setting this to true will install the CRDs used for the Gateway API when Consul on Kubernetes is installed.
    # These CRDs can clash with existing Gateway API CRDs if they are already installed in your cluster.
    # If this setting is false, you will need to install the Gateway API CRDs manually.
    manageExternalCRDs: true

    # Configuration settings for the GatewayClass installed by Consul on Kubernetes.
    managedGatewayClass:
      # This value defines [`nodeSelector`](https://kubernetes.io/docs/concepts/configuration/assign-pod-node/#nodeselector)
      # labels for gateway pod assignment, formatted as a multi-line string.
      #
      # Example:
      #
      # ```yaml
      # nodeSelector: |
      #   beta.kubernetes.io/arch: amd64
      # ```
      #
      # @type: string
      nodeSelector: null

      # Toleration settings for gateway pods created with the managed gateway class. 
      # This should be a multi-line string matching the
      # [Tolerations](https://kubernetes.io/docs/concepts/configuration/taint-and-toleration/) array in a Pod spec.
      #
      # @type: string
      tolerations: null

      # This value defines the type of Service created for gateways (e.g. LoadBalancer, ClusterIP)
      serviceType: LoadBalancer

      # Configuration settings for annotations to be copied from the Gateway to other child resources.
      copyAnnotations:
        # This value defines a list of annotations to be copied from the Gateway to the Service created, formatted as a multi-line string.
        #
        # Example:
        #
        # ```yaml
        # service:
        #   annotations: |
        #     - external-dns.alpha.kubernetes.io/hostname
        # ```
        #
        # @type: string
        service: null

      # This value defines the number of pods to deploy for each Gateway as well as a min and max number of pods for all Gateways
      deployment: 
        defaultInstances: 1
        maxInstances: 1
        minInstances: 1

    # Configuration for the ServiceAccount created for the api-gateway component
    serviceAccount:
      # This value defines additional annotations for the client service account. This should be formatted as a multi-line
      # string.
      #
      # ```yaml
      # annotations: |
      #   "sample/annotation1": "foo"
      #   "sample/annotation2": "bar"
      # ```
      #
      # @type: string
      annotations: null

    # The resource settings for Pods handling traffic for Gateway API.
    # @recurse: false
    # @type: map
    resources:
      requests:
        memory: "100Mi"
        cpu: "100m"
      limits:
        memory: "100Mi"
        cpu: "100m"

  # Configures consul-cni plugin for Consul Service mesh services
  cni:
    # If true, then all traffic redirection setup uses the consul-cni plugin.
    # Requires connectInject.enabled to also be true.
    # @type: boolean
    enabled: false

    # Log level for the installer and plugin. Overrides global.logLevel
    # @type: string
    logLevel: null

    # Set the namespace to install the CNI plugin into. Overrides global namespace settings for CNI resources.
    # Ex: "kube-system"
    # @type: string
    namespace: null

    # Location on the kubernetes node where the CNI plugin is installed. Shoud be the absolute path and start with a '/'
    # Example on GKE:
    #
    # ```yaml
    # cniBinDir: "/home/kubernetes/bin"
    # ```
    # @type: string
    cniBinDir: "/opt/cni/bin"

    # Location on the kubernetes node of all CNI configuration. Should be the absolute path and start with a '/'
    # @type: string
    cniNetDir: "/etc/cni/net.d"

    # If multus CNI plugin is enabled with consul-cni. When enabled, consul-cni will not be installed as a chained
    # CNI plugin. Instead, a NetworkAttachementDefinition CustomResourceDefinition (CRD) will be created in the helm
    # release namespace. Following multus plugin standards, an annotation is required in order for the consul-cni plugin
    # to be executed and for your service to be added to the Consul Service Mesh.
    #
    # Add the annotation `'k8s.v1.cni.cncf.io/networks': '[{ "name":"consul-cni","namespace": "consul" }]'` to your pod
    # to use the default installed NetworkAttachementDefinition CRD.
    #
    # Please refer to the [Multus Quickstart Guide](https://github.com/k8snetworkplumbingwg/multus-cni/blob/master/docs/quickstart.md)
    # for more information about using multus.
    # @type: string
    multus: false

    # The resource settings for CNI installer daemonset.
    # @recurse: false
    # @type: map
    resources:
      requests:
        memory: "75Mi"
        cpu: "75m"
      limits:
        memory: "100Mi"
        cpu: "100m"

    # Resource quotas for running the daemonset as system critical pods
    resourceQuota:
      pods: 5000

    # The security context for the CNI installer daemonset. This should be a YAML map corresponding to a
    # Kubernetes [SecurityContext](https://kubernetes.io/docs/tasks/configure-pod-container/security-context/) object.
    # By default, servers will run as root, with user ID `0` and group ID `0`.
    # Note: if running on OpenShift, this setting is ignored because the user and group are set automatically
    # by the OpenShift platform.
    # @type: map
    # @recurse: false
    securityContext:
      runAsNonRoot: false
      runAsGroup: 0
      runAsUser: 0

    # updateStrategy for the CNI installer DaemonSet.
    # Refer to the Kubernetes [Daemonset upgrade strategy](https://kubernetes.io/docs/tasks/manage-daemon/update-daemon-set/#daemonset-update-strategy)
    # documentation.
    # This should be a multi-line string mapping directly to the updateStrategy
    #
    # Example:
    #
    # ```yaml
    # updateStrategy: |
    #   rollingUpdate:
    #     maxUnavailable: 5
    #   type: RollingUpdate
    # ```
    #
    # @type: string
    updateStrategy: null

  consulNode:
    # meta specifies an arbitrary metadata key/value pair to associate with the node.
    #
    # Example:
    #
    # ```yaml
    # meta:
    #   cluster: test-cluster
    #   persistent: true
    # ```
    #
    # @type: map
    meta: null

  # Configures metrics for Consul Connect services. All values are overridable
  # via annotations on a per-pod basis.
  metrics:
    # If true, the connect-injector will automatically
    # add prometheus annotations to connect-injected pods. It will also
    # add a listener on the Envoy sidecar to expose metrics. The exposed
    # metrics will depend on whether metrics merging is enabled:
    #   - If metrics merging is enabled:
    #     the consul-dataplane will run a merged metrics server
    #     combining Envoy sidecar and Connect service metrics,
    #     i.e. if your service exposes its own Prometheus metrics.
    #   - If metrics merging is disabled:
    #     the listener will just expose Envoy sidecar metrics.
    # This will inherit from `global.metrics.enabled`.
    defaultEnabled: "-"
    # Configures the consul-dataplane to run a merged metrics server
    # to combine and serve both Envoy and Connect service metrics.
    # This feature is available only in Consul v1.10.0 or greater.
    defaultEnableMerging: false
    # Configures the port at which the consul-dataplane will listen on to return
    # combined metrics. This port only needs to be changed if it conflicts with
    # the application's ports.
    defaultMergedMetricsPort: 20100
    # Configures the port Prometheus will scrape metrics from, by configuring
    # the Pod annotation `prometheus.io/port` and the corresponding listener in
    # the Envoy sidecar.
    # NOTE: This is *not* the port that your application exposes metrics on.
    # That can be configured with the
    # `consul.hashicorp.com/service-metrics-port` annotation.
    defaultPrometheusScrapePort: 20200
    # Configures the path Prometheus will scrape metrics from, by configuring the pod
    # annotation `prometheus.io/path` and the corresponding handler in the Envoy
    # sidecar.
    # NOTE: This is *not* the path that your application exposes metrics on.
    # That can be configured with the
    # `consul.hashicorp.com/service-metrics-path` annotation.
    defaultPrometheusScrapePath: "/metrics"

  # Used to pass arguments to the injected envoy sidecar.
  # Valid arguments to pass to envoy can be found here: https://www.envoyproxy.io/docs/envoy/latest/operations/cli
  # e.g "--log-level debug --disable-hot-restart"
  # @type: string
  envoyExtraArgs: null

  # Optional priorityClassName.
  priorityClassName: ""

  # Extra labels to attach to the connect inject pods. This should be a YAML map.
  #
  # Example:
  #
  # ```yaml
  # extraLabels:
  #   labelKey: label-value
  #   anotherLabelKey: another-label-value
  # ```
  #
  # @type: map
  extraLabels: null

  # This value defines additional annotations for
  # connect inject pods. This should be formatted as a multi-line string.
  #
  # ```yaml
  # annotations: |
  #   "sample/annotation1": "foo"
  #   "sample/annotation2": "bar"
  # ```
  #
  # @type: string
  annotations: null

  # The Docker image for Consul to use when performing Connect injection.
  # Defaults to global.image.
  # @type: string
  imageConsul: null

  # Override global log verbosity level. One of "debug", "info", "warn", or "error".
  # @type: string
  logLevel: ""

  serviceAccount:
    # This value defines additional annotations for the injector service account. This should be formatted as a
    # multi-line string.
    #
    # ```yaml
    # annotations: |
    #   "sample/annotation1": "foo"
    #   "sample/annotation2": "bar"
    # ```
    #
    # @type: string
    annotations: null

  # The resource settings for connect inject pods. The defaults, are optimized for getting started worklows on developer deployments. The settings should be tweaked for production deployments.
  # @type: map
  resources:
    requests:
      # Recommended production default: 500Mi
      # @type: string
      memory: "200Mi"
      # Recommended production default: 250m
      # @type: string
      cpu: "50m"
    limits:
      # Recommended production default: 500Mi
      # @type: string
      memory: "200Mi"
      # Recommended production default: 250m
      # @type: string
      cpu: "50m"

  # Sets the failurePolicy for the mutating webhook. By default this will cause pods not part of the consul installation to fail scheduling while the webhook
  # is offline. This prevents a pod from skipping mutation if the webhook were to be momentarily offline.
  # Once the webhook is back online the pod will be scheduled.
  # In some environments such as Kind this may have an undesirable effect as it may prevent volume provisioner pods from running
  # which can lead to hangs. In these environments it is recommend to use "Ignore" instead.
  # This setting can be safely disabled by setting to "Ignore".
  failurePolicy: "Fail"

  # Selector for restricting the webhook to only specific namespaces.
  # Use with `connectInject.default: true` to automatically inject all pods in namespaces that match the selector. This should be set to a multiline string.
  # Refer to https://kubernetes.io/docs/reference/access-authn-authz/extensible-admission-controllers/#matching-requests-namespaceselector
  # for more details.
  #
  # By default, we exclude kube-system since usually users won't
  # want those pods injected and local-path-storage and openebs so that
  # Kind (Kubernetes In Docker) and [OpenEBS](https://openebs.io/) respectively can provision Pods used to create PVCs.
  # Note that this exclusion is only supported in Kubernetes v1.21.1+.
  #
  # Example:
  #
  # ```yaml
  # namespaceSelector: |
  #   matchLabels:
  #     namespace-label: label-value
  # ```
  # @type: string
  namespaceSelector: |
    matchExpressions:
      - key: "kubernetes.io/metadata.name"
        operator: "NotIn"
        values: ["kube-system","local-path-storage","openebs"]

  # List of k8s namespaces to allow Connect sidecar
  # injection in. If a k8s namespace is not included or is listed in `k8sDenyNamespaces`,
  # pods in that k8s namespace will not be injected even if they are explicitly
  # annotated. Use `["*"]` to automatically allow all k8s namespaces.
  #
  # For example, `["namespace1", "namespace2"]` will only allow pods in the k8s
  # namespaces `namespace1` and `namespace2` to have Connect sidecars injected
  # and registered with Consul. All other k8s namespaces will be ignored.
  #
  # To deny all namespaces, set this to `[]`.
  #
  # Note: `k8sDenyNamespaces` takes precedence over values defined here and
  # `namespaceSelector` takes precedence over both since it is applied first.
  # `kube-system` and `kube-public` are never injected, even if included here.
  # @type: array<string>
  k8sAllowNamespaces: ["*"]

  # List of k8s namespaces that should not allow Connect
  # sidecar injection. This list takes precedence over `k8sAllowNamespaces`.
  # `*` is not supported because then nothing would be allowed to be injected.
  #
  # For example, if `k8sAllowNamespaces` is `["*"]` and k8sDenyNamespaces is
  # `["namespace1", "namespace2"]`, then all k8s namespaces besides "namespace1"
  # and "namespace2" will be available for injection.
  #
  # Note: `namespaceSelector` takes precedence over this since it is applied first.
  # `kube-system` and `kube-public` are never injected.
  # @type: array<string>
  k8sDenyNamespaces: []

  # [Enterprise Only] These settings manage the connect injector's interaction with
  # Consul namespaces (requires consul-ent v1.7+).
  # Also, `global.enableConsulNamespaces` must be true.
  consulNamespaces:
    # Name of the Consul namespace to register all
    # k8s pods into. If the Consul namespace does not already exist,
    # it will be created. This will be ignored if `mirroringK8S` is true.
    consulDestinationNamespace: "default"

    # Causes k8s pods to be registered into a Consul namespace
    # of the same name as their k8s namespace, optionally prefixed if
    # `mirroringK8SPrefix` is set below. If the Consul namespace does not
    # already exist, it will be created. Turning this on overrides the
    # `consulDestinationNamespace` setting. If mirroring is enabled, avoid creating any Consul
    # resources in the following Kubernetes namespaces, as Consul currently reserves these
    # namespaces for system use: "system", "universal", "operator", "root".
    mirroringK8S: true

    # If `mirroringK8S` is set to true, `mirroringK8SPrefix` allows each Consul namespace
    # to be given a prefix. For example, if `mirroringK8SPrefix` is set to "k8s-", a
    # pod in the k8s `staging` namespace will be registered into the
    # `k8s-staging` Consul namespace.
    mirroringK8SPrefix: ""

  # Selector labels for connectInject pod assignment, formatted as a multi-line string.
  # ref: https://kubernetes.io/docs/concepts/configuration/assign-pod-node/#nodeselector
  #
  # Example:
  #
  # ```yaml
  # nodeSelector: |
  #   beta.kubernetes.io/arch: amd64
  # ```
  # @type: string
  nodeSelector: null

  # Affinity Settings
  # This should be a multi-line string matching the affinity object
  # @type: string
  affinity: null

  # Toleration Settings
  # This should be a multi-line string matching the Toleration array
  # in a PodSpec.
  # @type: string
  tolerations: null

  # Query that defines which Service Accounts
  # can authenticate to Consul and receive an ACL token during Connect injection.
  # The default setting, i.e. serviceaccount.name!=default, prevents the
  # 'default' Service Account from logging in.
  # If set to an empty string all service accounts can log in.
  # This only has effect if ACLs are enabled.
  #
  # Refer to Auth methods [Binding rules](https://developer.hashicorp.com/consul/docs/security/acl/auth-methods#binding-rules)
  # and [Trusted identiy attributes](https://developer.hashicorp.com/consul/docs/security/acl/auth-methods/kubernetes#trusted-identity-attributes)
  # for more details.
  # Requires Consul >= v1.5.
  aclBindingRuleSelector: "serviceaccount.name!=default"

  # If you are not using global.acls.manageSystemACLs and instead manually setting up an
  # auth method for Connect inject, set this to the name of your auth method.
  overrideAuthMethodName: ""

  # Refers to a Kubernetes secret that you have created that contains
  # an ACL token for your Consul cluster which allows the Connect injector the correct
  # permissions. This is only needed if Consul namespaces [Enterprise Only] and ACLs
  # are enabled on the Consul cluster and you are not setting
  # `global.acls.manageSystemACLs` to `true`.
  # This token needs to have `operator = "write"` privileges to be able to
  # create Consul namespaces.
  aclInjectToken:
    # The name of the Vault secret that holds the ACL inject token.
    # @type: string
    secretName: null
    # The key within the Vault secret that holds the ACL inject token.
    # @type: string
    secretKey: null

  sidecarProxy:
    # The number of worker threads to be used by the Envoy proxy.
    # By default the threading model of Envoy will use one thread per CPU core per envoy proxy. This
    # leads to unnecessary thread and memory usage and leaves unnecessary idle connections open. It is
    # advised to keep this number low for sidecars and high for edge proxies.
    # This will control the `--concurrency` flag to Envoy.
    # For additional information, refer to https://blog.envoyproxy.io/envoy-threading-model-a8d44b922310
    #
    # This setting can be overridden on a per-pod basis via this annotation:
    # - `consul.hashicorp.com/consul-envoy-proxy-concurrency`
    # @type: string
    concurrency: 2

    # Set default resources for sidecar proxy. If null, that resource won't
    # be set.
    # These settings can be overridden on a per-pod basis via these annotations:
    #
    # - `consul.hashicorp.com/sidecar-proxy-cpu-limit`
    # - `consul.hashicorp.com/sidecar-proxy-cpu-request`
    # - `consul.hashicorp.com/sidecar-proxy-memory-limit`
    # - `consul.hashicorp.com/sidecar-proxy-memory-request`
    # @type: map
    resources:
      requests:
        # Recommended production default: 100Mi
        # @type: string
        memory: null
        # Recommended production default: 100m
        # @type: string
        cpu: null
      limits:
        # Recommended production default: 100Mi
        # @type: string
        memory: null
        # Recommended production default: 100m
        # @type: string
        cpu: null

  # The resource settings for the Connect injected init container. If null, the resources
  # won't be set for the initContainer. The defaults are optimized for developer instances of
  # Kubernetes, however they should be tweaked with the recommended defaults as shown below to speed up service registration times.
  # @type: map
  initContainer:
    resources:
      requests:
        # Recommended production default: 150Mi
        # @type: string
        memory: "25Mi"
        # Recommended production default: 250m
        # @type: string
        cpu: "50m"
      limits:
        # Recommended production default: 150Mi
        # @type: string
        memory: "150Mi"
        # Recommended production default: 500m
        # @type: string
        cpu: null

# [Mesh Gateways](https://developer.hashicorp.com/consul/docs/connect/gateways/mesh-gateway) enable Consul Connect to work across Consul datacenters.
meshGateway:
  # If [mesh gateways](https://developer.hashicorp.com/consul/docs/connect/gateways/mesh-gateway) are enabled, a Deployment will be created that runs
  # gateways and Consul Connect will be configured to use gateways.
  # This setting is required for [Cluster Peering](https://developer.hashicorp.com/consul/docs/connect/cluster-peering/k8s).
  # Requirements: consul 1.6.0+ if using `global.acls.manageSystemACLs``.
  enabled: false

  # Number of replicas for the Deployment.
  replicas: 1

  # What gets registered as WAN address for the gateway.
  wanAddress:
    # source configures where to retrieve the WAN address (and possibly port)
    # for the mesh gateway from.
    # Can be set to either: `Service`, `NodeIP`, `NodeName` or `Static`.
    #
    # - `Service` - Determine the address based on the service type.
    #
    #   - If `service.type=LoadBalancer` use the external IP or hostname of
    #     the service. Use the port set by `service.port`.
    #
    #   - If `service.type=NodePort` use the Node IP. The port will be set to
    #     `service.nodePort` so `service.nodePort` cannot be null.
    #
    #   - If `service.type=ClusterIP` use the `ClusterIP`. The port will be set to
    #     `service.port`.
    #
    #   - `service.type=ExternalName` is not supported.
    #
    # - `NodeIP` - The node IP as provided by the Kubernetes downward API.
    #
    # - `NodeName` - The name of the node as provided by the Kubernetes downward
    #   API. This is useful if the node names are DNS entries that
    #   are routable from other datacenters.
    #
    # - `Static` - Use the address hardcoded in `meshGateway.wanAddress.static`.
    source: "Service"

    # Port that gets registered for WAN traffic.
    # If source is set to "Service" then this setting will have no effect.
    # Refer to the documentation for source as to which port will be used in that
    # case.
    port: 443

    # If source is set to "Static" then this value will be used as the WAN
    # address of the mesh gateways. This is useful if you've configured a
    # DNS entry to point to your mesh gateways.
    static: ""

  # The service option configures the Service that fronts the Gateway Deployment.
  service:
    # Type of service, ex. LoadBalancer, ClusterIP.
    type: LoadBalancer

    # Port that the service will be exposed on.
    # The targetPort will be set to meshGateway.containerPort.
    port: 443

    # Optionally set the nodePort value of the service if using a NodePort service.
    # If not set and using a NodePort service, Kubernetes will automatically assign
    # a port.
    # @type: integer
    nodePort: null

    # Annotations to apply to the mesh gateway service.
    #
    # Example:
    #
    # ```yaml
    # annotations: |
    #   'annotation-key': annotation-value
    # ```
    # @type: string
    annotations: null

    # Optional YAML string that will be appended to the Service spec.
    # @type: string
    additionalSpec: null

  # If set to true, gateway Pods will run on the host network.
  hostNetwork: false

  # dnsPolicy to use.
  # @type: string
  dnsPolicy: null

  # Consul service name for the mesh gateways.
  # Cannot be set to anything other than "mesh-gateway" if
  # global.acls.manageSystemACLs is true since the ACL token
  # generated is only for the name 'mesh-gateway'.
  consulServiceName: "mesh-gateway"

  # Port that the gateway will run on inside the container.
  containerPort: 8443

  # Optional hostPort for the gateway to be exposed on.
  # This can be used with wanAddress.port and wanAddress.useNodeIP
  # to expose the gateways directly from the node.
  # If hostNetwork is true, this must be null or set to the same port as
  # containerPort.
  # NOTE: Cannot set to 8500 or 8502 because those are reserved for the Consul
  # agent.
  # @type: integer
  hostPort: null

  serviceAccount:
    # This value defines additional annotations for the mesh gateways' service account. This should be formatted as a
    # multi-line string.
    #
    # ```yaml
    # annotations: |
    #   "sample/annotation1": "foo"
    #   "sample/annotation2": "bar"
    # ```
    #
    # @type: string
    annotations: null

  # The resource settings for mesh gateway pods.
  # NOTE: The use of a YAML string is deprecated. Instead, set directly as a
  # YAML map.
  # @recurse: false
  # @type: map
  resources:
    requests:
      memory: "100Mi"
      cpu: "100m"
    limits:
      memory: "100Mi"
      cpu: "100m"

  # The resource settings for the `service-init` init container.
  # @recurse: false
  # @type: map
  initServiceInitContainer:
    resources:
      requests:
        memory: "50Mi"
        cpu: "50m"
      limits:
        memory: "50Mi"
        cpu: "50m"

  # This value defines the [affinity](https://kubernetes.io/docs/concepts/configuration/assign-pod-node/#affinity-and-anti-affinity)
  # for mesh gateway pods. It defaults to `null` thereby allowing multiple gateway pods on each node. But if one would prefer
  # a mode which minimizes risk of the cluster becoming unusable if a node is lost, set this value
  # to the value in the example below.
  #
  # Example:
  #
  # ```yaml
  #  affinity: |
  #    podAntiAffinity:
  #      requiredDuringSchedulingIgnoredDuringExecution:
  #        - labelSelector:
  #            matchLabels:
  #              app: {{ template "consul.name" . }}
  #              release: "{{ .Release.Name }}"
  #              component: mesh-gateway
  #          topologyKey: kubernetes.io/hostname
  # ```
  # @type: string
  affinity: null

  # Optional YAML string to specify tolerations.
  # @type: string
  tolerations: null

  # Pod topology spread constraints for mesh gateway pods.
  # This should be a multi-line YAML string matching the
  # [`topologySpreadConstraints`](https://kubernetes.io/docs/concepts/workloads/pods/pod-topology-spread-constraints/)
  # array in a Pod Spec.
  #
  # This requires K8S >= 1.18 (beta) or 1.19 (stable).
  #
  # Example:
  #
  # ```yaml
  # topologySpreadConstraints: |
  #   - maxSkew: 1
  #     topologyKey: topology.kubernetes.io/zone
  #     whenUnsatisfiable: DoNotSchedule
  #     labelSelector:
  #       matchLabels:
  #         app: {{ template "consul.name" . }}
  #         release: "{{ .Release.Name }}"
  #         component: mesh-gateway
  # ```
  topologySpreadConstraints: ""

  # Optional YAML string to specify a nodeSelector config.
  # @type: string
  nodeSelector: null

  # Optional priorityClassName.
  priorityClassName: ""

  # Annotations to apply to the mesh gateway deployment.
  #
  # Example:
  #
  # ```yaml
  # annotations: |
  #   'annotation-key': annotation-value
  # ```
  # @type: string
  annotations: null

# Configuration options for ingress gateways. Default values for all
# ingress gateways are defined in `ingressGateways.defaults`. Any of
# these values may be overridden in `ingressGateways.gateways` for a
# specific gateway with the exception of annotations. Annotations will
# include both the default annotations and any additional ones defined
# for a specific gateway.
# Requirements: consul >= 1.8.0
ingressGateways:
  # Enable ingress gateway deployment. Requires `connectInject.enabled=true`.
  enabled: false

  # Defaults sets default values for all gateway fields. With the exception
  # of annotations, defining any of these values in the `gateways` list
  # will override the default values provided here. Annotations will
  # include both the default annotations and any additional ones defined
  # for a specific gateway.
  defaults:
    # Number of replicas for each ingress gateway defined.
    replicas: 1

    # The service options configure the Service that fronts the gateway Deployment.
    service:
      # Type of service: LoadBalancer, ClusterIP or NodePort. If using NodePort service
      # type, you must set the desired nodePorts in the `ports` setting below.
      type: ClusterIP

      # Ports that will be exposed on the service and gateway container. Any
      # ports defined as ingress listeners on the gateway's Consul configuration
      # entry should be included here. The first port will be used as part of
      # the Consul service registration for the gateway and be listed in its
      # SRV record. If using a NodePort service type, you must specify the
      # desired nodePort for each exposed port.
      # @type: array<map>
      # @default: [{port: 8080, port: 8443}]
      # @recurse: false
      ports:
        - port: 8080
          nodePort: null
        - port: 8443
          nodePort: null

      # Annotations to apply to the ingress gateway service. Annotations defined
      # here will be applied to all ingress gateway services in addition to any
      # service annotations defined for a specific gateway in `ingressGateways.gateways`.
      #
      # Example:
      #
      # ```yaml
      # annotations: |
      #   'annotation-key': annotation-value
      # ```
      # @type: string
      annotations: null

      # Optional YAML string that will be appended to the Service spec.
      # @type: string
      additionalSpec: null

    serviceAccount:
      # This value defines additional annotations for the ingress gateways' service account. This should be formatted
      # as a multi-line string.
      #
      # ```yaml
      # annotations: |
      #   "sample/annotation1": "foo"
      #   "sample/annotation2": "bar"
      # ```
      #
      # @type: string
      annotations: null

    # Resource limits for all ingress gateway pods
    # @recurse: false
    # @type: map
    resources:
      requests:
        memory: "100Mi"
        cpu: "100m"
      limits:
        memory: "100Mi"
        cpu: "100m"

    # This value defines the [affinity](https://kubernetes.io/docs/concepts/configuration/assign-pod-node/#affinity-and-anti-affinity)
    # for ingress gateway pods. It defaults to `null` thereby allowing multiple gateway pods on each node. But if one would prefer
    # a mode which minimizes risk of the cluster becoming unusable if a node is lost, set this value
    # to the value in the example below.
    #
    # Example:
    #
    # ```yaml
    #  affinity: |
    #    podAntiAffinity:
    #      requiredDuringSchedulingIgnoredDuringExecution:
    #        - labelSelector:
    #            matchLabels:
    #              app: {{ template "consul.name" . }}
    #              release: "{{ .Release.Name }}"
    #              component: ingress-gateway
    #          topologyKey: kubernetes.io/hostname
    # ```
    # @type: string
    affinity: null

    # Optional YAML string to specify tolerations.
    # @type: string
    tolerations: null

    # Pod topology spread constraints for ingress gateway pods.
    # This should be a multi-line YAML string matching the
    # [`topologySpreadConstraints`](https://kubernetes.io/docs/concepts/workloads/pods/pod-topology-spread-constraints/)
    # array in a Pod Spec.
    #
    # This requires K8S >= 1.18 (beta) or 1.19 (stable).
    #
    # Example:
    #
    # ```yaml
    # topologySpreadConstraints: |
    #   - maxSkew: 1
    #     topologyKey: topology.kubernetes.io/zone
    #     whenUnsatisfiable: DoNotSchedule
    #     labelSelector:
    #       matchLabels:
    #         app: {{ template "consul.name" . }}
    #         release: "{{ .Release.Name }}"
    #         component: ingress-gateway
    # ```
    topologySpreadConstraints: ""

    # Optional YAML string to specify a nodeSelector config.
    # @type: string
    nodeSelector: null

    # Optional priorityClassName.
    priorityClassName: ""

    # Amount of seconds to wait for graceful termination before killing the pod.
    terminationGracePeriodSeconds: 10

    # Annotations to apply to the ingress gateway deployment. Annotations defined
    # here will be applied to all ingress gateway deployments in addition to any
    # annotations defined for a specific gateway in `ingressGateways.gateways`.
    #
    # Example:
    #
    # ```yaml
    # annotations: |
    #   "annotation-key": 'annotation-value'
    # ```
    # @type: string
    annotations: null

    # [Enterprise Only] `consulNamespace` defines the Consul namespace to register
    # the gateway into. Requires `global.enableConsulNamespaces` to be true and
    # Consul Enterprise v1.7+ with a valid Consul Enterprise license.
    # Note: The Consul namespace MUST exist before the gateway is deployed.
    consulNamespace: "default"

  # Gateways is a list of gateway objects. The only required field for
  # each is `name`, though they can also contain any of the fields in
  # `defaults`. Values defined here override the defaults except in the
  # case of annotations where both will be applied.
  # @type: array<map>
  gateways:
    - name: ingress-gateway

# Configuration options for terminating gateways. Default values for all
# terminating gateways are defined in `terminatingGateways.defaults`. Any of
# these values may be overridden in `terminatingGateways.gateways` for a
# specific gateway with the exception of annotations. Annotations will
# include both the default annotations and any additional ones defined
# for a specific gateway.
# Requirements: consul >= 1.8.0
terminatingGateways:
  # Enable terminating gateway deployment. Requires `connectInject.enabled=true`.
  enabled: false

  # Defaults sets default values for all gateway fields. With the exception
  # of annotations, defining any of these values in the `gateways` list
  # will override the default values provided here. Annotations will
  # include both the default annotations and any additional ones defined
  # for a specific gateway.
  defaults:
    # Number of replicas for each terminating gateway defined.
    replicas: 1

    # A list of extra volumes to mount. These will be exposed to Consul in the path `/consul/userconfig/<name>/`.
    #
    # Example:
    #
    # ```yaml
    # extraVolumes:
    #   - type: secret
    #     name: my-secret
    #     items: # optional items array
    #       - key: key
    #         path: path # secret will now mount to /consul/userconfig/my-secret/path
    # ```
    # @type: array<map>
    extraVolumes: []

    # Resource limits for all terminating gateway pods
    # @recurse: false
    # @type: map
    resources:
      requests:
        memory: "100Mi"
        cpu: "100m"
      limits:
        memory: "100Mi"
        cpu: "100m"

    # This value defines the [affinity](https://kubernetes.io/docs/concepts/configuration/assign-pod-node/#affinity-and-anti-affinity)
    # for terminating gateway pods. It defaults to `null` thereby allowing multiple gateway pods on each node. But if one would prefer
    # a mode which minimizes risk of the cluster becoming unusable if a node is lost, set this value
    # to the value in the example below.
    #
    # Example:
    #
    # ```yaml
    #  affinity: |
    #    podAntiAffinity:
    #      requiredDuringSchedulingIgnoredDuringExecution:
    #        - labelSelector:
    #            matchLabels:
    #              app: {{ template "consul.name" . }}
    #              release: "{{ .Release.Name }}"
    #              component: terminating-gateway
    #          topologyKey: kubernetes.io/hostname
    # ```
    # @type: string
    affinity: null

    # Optional YAML string to specify tolerations.
    # @type: string
    tolerations: null

    # Pod topology spread constraints for terminating gateway pods.
    # This should be a multi-line YAML string matching the
    # [`topologySpreadConstraints`](https://kubernetes.io/docs/concepts/workloads/pods/pod-topology-spread-constraints/)
    # array in a Pod Spec.
    #
    # This requires K8S >= 1.18 (beta) or 1.19 (stable).
    #
    # Example:
    #
    # ```yaml
    # topologySpreadConstraints: |
    #   - maxSkew: 1
    #     topologyKey: topology.kubernetes.io/zone
    #     whenUnsatisfiable: DoNotSchedule
    #     labelSelector:
    #       matchLabels:
    #         app: {{ template "consul.name" . }}
    #         release: "{{ .Release.Name }}"
    #         component: terminating-gateway
    # ```
    topologySpreadConstraints: ""

    # Optional YAML string to specify a nodeSelector config.
    # @type: string
    nodeSelector: null

    # Optional priorityClassName.
    # @type: string
    priorityClassName: ""

    # Annotations to apply to the terminating gateway deployment. Annotations defined
    # here will be applied to all terminating gateway deployments in addition to any
    # annotations defined for a specific gateway in `terminatingGateways.gateways`.
    #
    # Example:
    #
    # ```yaml
    # annotations: |
    #   'annotation-key': annotation-value
    # ```
    # @type: string
    annotations: null

    serviceAccount:
      # This value defines additional annotations for the terminating gateways' service account. This should be
      # formatted as a multi-line string.
      #
      # ```yaml
      # annotations: |
      #   "sample/annotation1": "foo"
      #   "sample/annotation2": "bar"
      # ```
      #
      # @type: string
      annotations: null

    # [Enterprise Only] `consulNamespace` defines the Consul namespace to register
    # the gateway into. Requires `global.enableConsulNamespaces` to be true and
    # Consul Enterprise v1.7+ with a valid Consul Enterprise license.
    # Note: The Consul namespace MUST exist before the gateway is deployed.
    consulNamespace: "default"

  # Gateways is a list of gateway objects. The only required field for
  # each is `name`, though they can also contain any of the fields in
  # `defaults`. Values defined here override the defaults except in the
  # case of annotations where both will be applied.
  # @type: array<map>
  gateways:
    - name: terminating-gateway

# [DEPRECATED] Use connectInject.apiGateway instead. This stanza will be removed with the release of Consul 1.17
# Configuration settings for the Consul API Gateway integration
apiGateway:
  # When true the helm chart will install the Consul API Gateway controller
  enabled: false

  # Image to use for the api-gateway-controller pods and gateway instances
  #
  # ~> **Note:** Using API Gateway <= 0.4 with external servers requires setting `client.enabled: true`.
  # @type: string
  image: null

  # The name (and tag) of the Envoy Docker image used for the
  # apiGateway. For other Consul compoenents, imageEnvoy has been replaced with Consul Dataplane.
  # @default: envoyproxy/envoy:<latest supported version>
  imageEnvoy: "envoyproxy/envoy:v1.25.1"

  # Override global log verbosity level for api-gateway-controller pods. One of "debug", "info", "warn", or "error".
  # @type: string
  logLevel: info

  # Configuration settings for the optional GatewayClass installed by consul-k8s (enabled by default)
  managedGatewayClass:
    # When true a GatewayClass is configured to automatically work with Consul as installed by helm.
    enabled: true

    # This value defines [`nodeSelector`](https://kubernetes.io/docs/concepts/configuration/assign-pod-node/#nodeselector)
    # labels for gateway pod assignment, formatted as a multi-line string.
    #
    # Example:
    #
    # ```yaml
    # nodeSelector: |
    #   beta.kubernetes.io/arch: amd64
    # ```
    #
    # @type: string
    nodeSelector: null

    # Toleration settings for gateway pods created with the managed gateway class.
    # This should be a multi-line string matching the
    # [Tolerations](https://kubernetes.io/docs/concepts/configuration/taint-and-toleration/) array in a Pod spec.
    #
    # @type: string
    tolerations: null

    # This value defines the type of service created for gateways (e.g. LoadBalancer, ClusterIP)
    serviceType: LoadBalancer

    # This value toggles if the gateway ports should be mapped to host ports
    useHostPorts: false

    # Configuration settings for annotations to be copied from the Gateway to other child resources.
    copyAnnotations:
      # This value defines a list of annotations to be copied from the Gateway to the Service created, formatted as a multi-line string.
      #
      # Example:
      #
      # ```yaml
      # service:
      #   annotations: |
      #     - external-dns.alpha.kubernetes.io/hostname
      # ```
      #
      # @type: string
      service: null

    # This value defines the number of pods to deploy for each Gateway as well as a min and max number of pods for all Gateways
    #
    # Example:
    #
    # ```yaml
    # deployment:
    #   defaultInstances: 3
    #   maxInstances: 8
    #   minInstances: 1
    # ```
    #
    # @type: map
    deployment: null

  # Configuration for the ServiceAccount created for the api-gateway component
  serviceAccount:
    # This value defines additional annotations for the client service account. This should be formatted as a multi-line
    # string.
    #
    # ```yaml
    # annotations: |
    #   "sample/annotation1": "foo"
    #   "sample/annotation2": "bar"
    # ```
    #
    # @type: string
    annotations: null

  # Configuration for the api-gateway controller component
  controller:
    # This value sets the number of controller replicas to deploy.
    replicas: 1

    # Annotations to apply to the api-gateway-controller pods.
    #
    # ```yaml
    # annotations: |
    #   "annotation-key": "annotation-value"
    # ```
    #
    # @type: string
    annotations: null

    # This value references an existing
    # Kubernetes [`priorityClassName`](https://kubernetes.io/docs/concepts/configuration/pod-priority-preemption/#pod-priority)
    # that can be assigned to api-gateway-controller pods.
    priorityClassName: ""

    # This value defines [`nodeSelector`](https://kubernetes.io/docs/concepts/configuration/assign-pod-node/#nodeselector)
    # labels for api-gateway-controller pod assignment, formatted as a multi-line string.
    #
    # Example:
    #
    # ```yaml
    # nodeSelector: |
    #   beta.kubernetes.io/arch: amd64
    # ```
    #
    # @type: string
    nodeSelector: null

    # This value defines the tolerations for api-gateway-controller pod, this should be a multi-line string matching the
    # [Tolerations](https://kubernetes.io/docs/concepts/configuration/taint-and-toleration/) array in a Pod spec.
    #
    # @type: string
    tolerations: null

    # Configuration for the Service created for the api-gateway-controller
    service:
      # Annotations to apply to the api-gateway-controller service.
      #
      # ```yaml
      # annotations: |
      #   "annotation-key": "annotation-value"
      # ```
      #
      # @type: string
      annotations: null

  # The resource settings for api gateway pods.
  # @recurse: false
  # @type: map
  resources:
    requests:
      memory: "100Mi"
      cpu: "100m"
    limits:
      memory: "100Mi"
      cpu: "100m"

  # The resource settings for the `copy-consul-bin` init container.
  # @recurse: false
  # @type: map
  initCopyConsulContainer:
    resources:
      requests:
        memory: "25Mi"
        cpu: "50m"
      limits:
        memory: "150Mi"
        cpu: "50m"

# Configuration settings for the webhook-cert-manager
# `webhook-cert-manager` ensures that cert bundles are up to date for the mutating webhook.
webhookCertManager:
  # Toleration Settings
  # This should be a multi-line string matching the Toleration array
  # in a PodSpec.
  # @type: string
  tolerations: null

  # This value defines [`nodeSelector`](https://kubernetes.io/docs/concepts/configuration/assign-pod-node/#nodeselector)
  # labels for the webhook-cert-manager pod assignment, formatted as a multi-line string.
  #
  # Example:
  #
  # ```yaml
  # nodeSelector: |
  #   beta.kubernetes.io/arch: amd64
  # ```
  #
  # @type: string
  nodeSelector: null

# Configures a demo Prometheus installation.
prometheus:
  # When true, the Helm chart will install a demo Prometheus server instance
  # alongside Consul.
  enabled: false

# Control whether a test Pod manifest is generated when running helm template.
# When using helm install, the test Pod is not submitted to the cluster so this
# is only useful when running helm template.
tests:
  enabled: true

telemetryCollector:
  # Enables the consul-telemetry-collector deployment
  # @type: boolean
  enabled: false

  # The name of the Docker image (including any tag) for the containers running
  # the consul-telemetry-collector
  # @type: string
  image: "hashicorp/consul-telemetry-collector:0.0.1"

  # The resource settings for consul-telemetry-collector pods.
  # @recurse: false
  # @type: map
  resources:
    requests:
      memory: "512Mi"
      cpu: "1000m"
    limits:
      memory: "512Mi"
      cpu: "1000m"

  # This value sets the number of consul-telemetry-collector replicas to deploy.
  replicas: 1

  # This value defines additional configuration for the telemetry collector. It should be formatted as a multi-line
  # json blob string
  #
  # ```yaml
  # customExporterConfig: |
  #   {"http_collector_endpoint": "other-otel-collector"}
  # ```
  #
  # @type: string
  customExporterConfig: null

  service:
    # This value defines additional annotations for the server service account. This should be formatted as a multi-line
    # string.
    #
    # ```yaml
    # annotations: |
    #   "sample/annotation1": "foo"
    #   "sample/annotation2": "bar"
    # ```
    #
    # @type: string
    annotations: null

  serviceAccount:
    # This value defines additional annotations for the telemetry-collector's service account. This should be formatted
    # as a multi-line string.
    #
    # ```yaml
    # annotations: |
    #   "sample/annotation1": "foo"
    #   "sample/annotation2": "bar"
    # ```
    #
    # @type: string
    annotations: null

  cloud:
    clientId:
      secretName: null
      secretKey: null
    clientSecret:
      secretName: null
      secretKey: null

  initContainer:
    # The resource settings for consul-telemetry-collector initContainer.
    # @recurse: false
    # @type: map
    resources: {}

  # Optional YAML string to specify a nodeSelector config.
  # @type: string
  nodeSelector: null

  # Optional priorityClassName.
  # @type: string
  priorityClassName: ""

  # A list of extra environment variables to set within the stateful set.
  # These could be used to include proxy settings required for cloud auto-join
  # feature, in case kubernetes cluster is behind egress http proxies. Additionally,
  # it could be used to configure custom consul parameters.
  # @type: map
  extraEnvironmentVars: { }<|MERGE_RESOLUTION|>--- conflicted
+++ resolved
@@ -1,6 +1,3 @@
-# Copyright (c) HashiCorp, Inc.
-# SPDX-License-Identifier: MPL-2.0
-
 # Available parameters and their default values for the Consul chart.
 
 # Holds values that affect multiple components of the chart.
@@ -52,7 +49,7 @@
     # Changing the partition name would require an un-install and a re-install with the updated name.
     # Must be "default" in the server cluster ie the Kubernetes cluster that the Consul server pods are deployed onto.
     name: "default"
-  
+
   # Set imagePullPolicy for all images used. This is applies to all the images being used.
   # One of "IfNotPresent", "Always", "Never"
   # Refer to https://kubernetes.io/docs/concepts/containers/images/#image-pull-policy
@@ -92,12 +89,8 @@
   # image that is used for functionality such as catalog sync.
   # This can be overridden per component.
   # @default: hashicorp/consul-k8s-control-plane:<latest version>
-<<<<<<< HEAD
-  imageK8S: docker.mirror.hashicorp.services/hashicorppreview/consul-k8s-control-plane:1.1.0-dev
+  imageK8S: docker.mirror.hashicorp.services/hashicorppreview/consul-k8s-control-plane:1.2.0-dev
   imageK8SWindows: ""
-=======
-  imageK8S: docker.mirror.hashicorp.services/hashicorppreview/consul-k8s-control-plane:1.2.0-dev
->>>>>>> 4141f6f1
 
   # The name of the datacenter that the agents should
   # register as. This can't be changed once the Consul cluster is up and running
@@ -581,12 +574,8 @@
   # The name (and tag) of the consul-dataplane Docker image used for the
   # connect-injected sidecar proxies and mesh, terminating, and ingress gateways.
   # @default: hashicorp/consul-dataplane:<latest supported version>
-<<<<<<< HEAD
-  imageConsulDataplane: "hashicorp/consul-dataplane:1.0.1"
+  imageConsulDataplane: "docker.mirror.hashicorp.services/hashicorppreview/consul-dataplane:1.2-dev"
   imageConsulDataplaneWindows: ""
-=======
-  imageConsulDataplane: "docker.mirror.hashicorp.services/hashicorppreview/consul-dataplane:1.2-dev"
->>>>>>> 4141f6f1
 
   # Configuration for running this Helm chart on the Red Hat OpenShift platform.
   # This Helm chart currently supports OpenShift v4.x+.
@@ -1173,7 +1162,7 @@
     # @type: string
     caCert: null
 
-  # [Enterprise Only] Added in Consul 1.8, the audit object allow users to enable auditing 
+  # [Enterprise Only] Added in Consul 1.8, the audit object allow users to enable auditing
   # and configure a sink and filters for their audit logs. Please refer to
   # [audit logs](https://developer.hashicorp.com/consul/docs/enterprise/audit-logging) documentation
   # for further information.
@@ -1182,7 +1171,7 @@
     # global.acls.manageSystemACLs must be enabled to use this feature.
     enabled: false
 
-    # A single entry of the sink object provides configuration for the destination to which Consul 
+    # A single entry of the sink object provides configuration for the destination to which Consul
     # will log auditing events.
     #
     # Example:
@@ -1197,7 +1186,7 @@
     #     rotate_duration: 24h
     #     rotate_max_files: 15
     #     rotate_bytes: 25165824
-    #     
+    #
     # ```
     #
     # The sink object supports the following keys:
@@ -2110,7 +2099,7 @@
       # @type: string
       nodeSelector: null
 
-      # Toleration settings for gateway pods created with the managed gateway class. 
+      # Toleration settings for gateway pods created with the managed gateway class.
       # This should be a multi-line string matching the
       # [Tolerations](https://kubernetes.io/docs/concepts/configuration/taint-and-toleration/) array in a Pod spec.
       #
@@ -2136,7 +2125,7 @@
         service: null
 
       # This value defines the number of pods to deploy for each Gateway as well as a min and max number of pods for all Gateways
-      deployment: 
+      deployment:
         defaultInstances: 1
         maxInstances: 1
         minInstances: 1
