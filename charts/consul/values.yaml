# Available parameters and their default values for the Consul chart.

# Holds values that affect multiple components of the chart.
global:
  # The main enabled/disabled setting. If true, servers,
  # clients, Consul DNS and the Consul UI will be enabled. Each component can override
  # this default via its component-specific "enabled" config. If false, no components
  # will be installed by default and per-component opt-in is required, such as by
  # setting `server.enabled` to true.
  enabled: true

  # The default log level to apply to all components which do not otherwise override this setting.
  # It is recommended to generally not set this below "info" unless actively debugging due to logging verbosity.
  # One of "debug", "info", "warn", or "error".
  # @type: string
  logLevel: "info"

  # Enable all component logs to be output in JSON format.
  # @type: boolean
  logJSON: false

  # Set the prefix used for all resources in the Helm chart. If not set,
  # the prefix will be `<helm release name>-consul`.
  # @type: string
  name: null

  # The domain Consul will answer DNS queries for
  # (Refer to [`-domain`](https://developer.hashicorp.com/consul/docs/agent/config/cli-flags#_domain)) and the domain services synced from
  # Consul into Kubernetes will have, e.g. `service-name.service.consul`.
  domain: consul

  # Configures the Cluster Peering feature. Requires Consul v1.14+ and Consul-K8s v1.0.0+.
  peering:
    # If true, the Helm chart enables Cluster Peering for the cluster. This option enables peering controllers and
    # allows use of the PeeringAcceptor and PeeringDialer CRDs for establishing service mesh peerings.
    enabled: false

  # [Enterprise Only] Enabling `adminPartitions` allows creation of Admin Partitions in Kubernetes clusters.
  # It additionally indicates that you are running Consul Enterprise v1.11+ with a valid Consul Enterprise
  # license. Admin partitions enables deploying services across partitions, while sharing
  # a set of Consul servers.
  adminPartitions:
    # If true, the Helm chart will enable Admin Partitions for the cluster. The clients in the server cluster
    # must be installed in the default partition. Creation of Admin Partitions is only supported during installation.
    # Admin Partitions cannot be installed via a Helm upgrade operation. Only Helm installs are supported.
    enabled: false

    # The name of the Admin Partition. The partition name cannot be modified once the partition has been installed.
    # Changing the partition name would require an un-install and a re-install with the updated name.
    # Must be "default" in the server cluster ie the Kubernetes cluster that the Consul server pods are deployed onto.
    name: "default"
<<<<<<< HEAD

  # Set imagePullPolicy for all images used. This is applies to all the images being used.
  # One of "IfNotPresent", "Always", "Never"
  # Refer to https://kubernetes.io/docs/concepts/containers/images/#image-pull-policy
  # @type: string
  imagePullPolicy: ""
=======
>>>>>>> cbcbdc59

  # The name (and tag) of the Consul Docker image for clients and servers.
  # This can be overridden per component. This should be pinned to a specific
  # version tag, otherwise you may inadvertently upgrade your Consul version.
  #
  # Examples:
  #
  # ```yaml
  # # Consul 1.10.0
  # image: "consul:1.10.0"
  # # Consul Enterprise 1.10.0
  # image: "hashicorp/consul-enterprise:1.10.0-ent"
  # ```
  # @default: hashicorp/consul:<latest version>
  image: docker.mirror.hashicorp.services/hashicorppreview/consul-enterprise:1.17-dev

  # Array of objects containing image pull secret names that will be applied to each service account.
  # This can be used to reference image pull secrets if using a custom consul or consul-k8s-control-plane Docker image.
  # Refer to https://kubernetes.io/docs/concepts/containers/images/#using-a-private-registry.
  #
  # Example:
  #
  # ```yaml
  # imagePullSecrets:
  #   - name: pull-secret-name
  #   - name: pull-secret-name-2
  # ```
  # @type: array<map>
  imagePullSecrets: []

  # The name (and tag) of the consul-k8s-control-plane Docker
  # image that is used for functionality such as catalog sync.
  # This can be overridden per component.
  # @default: hashicorp/consul-k8s-control-plane:<latest version>
<<<<<<< HEAD
  imageK8S: docker.mirror.hashicorp.services/hashicorppreview/consul-k8s-control-plane:1.2.0-dev
  imageK8SWindows: ""
=======
  imageK8S: docker.mirror.hashicorp.services/hashicorppreview/consul-k8s-control-plane:1.3.0-dev
>>>>>>> cbcbdc59

  # The name of the datacenter that the agents should
  # register as. This can't be changed once the Consul cluster is up and running
  # since Consul doesn't support an automatic way to change this value currently:
  # https://github.com/hashicorp/consul/issues/1858.
  datacenter: dc1

  # Controls whether pod security policies are created for the Consul components
  # created by this chart. Refer to https://kubernetes.io/docs/concepts/policy/pod-security-policy/.
  enablePodSecurityPolicies: false

  # secretsBackend is used to configure Vault as the secrets backend for the Consul on Kubernetes installation.
  # The Vault cluster needs to have the Kubernetes Auth Method, KV2 and PKI secrets engines enabled
  # and have necessary secrets, policies and roles created prior to installing Consul.
  # Refer to [Vault as the Secrets Backend](https://developer.hashicorp.com/consul/docs/k8s/deployment-configurations/vault)
  # documentation for full instructions.
  #
  # The Vault cluster _must_ not have the Consul cluster installed by this Helm chart as its storage backend
  # as that would cause a circular dependency.
  # Vault can have Consul as its storage backend as long as that Consul cluster is not running on this Kubernetes cluster
  # and is being managed separately from this Helm installation.
  #
  # Note: When using Vault KV2 secrets engines the "data" field is implicitly required for Vault API calls,
  # secretName should be in the form of  "vault-kv2-mount-path/data/secret-name".
  # secretKey should be in the form of "key".
  secretsBackend:
    vault:
      # Enabling the Vault secrets backend will replace Kubernetes secrets with referenced Vault secrets.
      enabled: false

      # The Vault role for the Consul server.
      # The role must be connected to the Consul server's service account.
      # The role must also have a policy with read capabilities for the following secrets:
      # - gossip encryption key defined by the `global.gossipEncryption.secretName` value
      # - certificate issue path defined by the `server.serverCert.secretName` value
      # - CA certificate defined by the `global.tls.caCert.secretName` value
      # - replication token defined by the `global.acls.replicationToken.secretName` value if `global.federation.enabled` is `true`
      # To discover the service account name of the Consul server, run
      # ```shell-session
      # $ helm template --show-only templates/server-serviceaccount.yaml <release-name> hashicorp/consul
      # ```
      # and check the name of `metadata.name`.
      consulServerRole: ""

      # The Vault role for the Consul client.
      # The role must be connected to the Consul client's service account.
      # The role must also have a policy with read capabilities for the gossip encryption
      # key defined by the `global.gossipEncryption.secretName` value.
      # To discover the service account name of the Consul client, run
      # ```shell-session
      # $ helm template --show-only templates/client-serviceaccount.yaml <release-name> hashicorp/consul
      # ```
      # and check the name of `metadata.name`.
      consulClientRole: ""

      # A Vault role for the Consul `server-acl-init` job, which manages setting ACLs so that clients and components can obtain ACL tokens.
      # The role must be connected to the `server-acl-init` job's service account.
      # The role must also have a policy with read and write capabilities for the bootstrap, replication or partition tokens
      # To discover the service account name of the `server-acl-init` job, run
      # ```shell-session
      # $ helm template --show-only templates/server-acl-init-serviceaccount.yaml \
      #   --set global.acls.manageSystemACLs=true <release-name> hashicorp/consul
      # ```
      # and check the name of `metadata.name`.
      manageSystemACLsRole: ""

      # [Enterprise Only] A Vault role that allows the Consul `partition-init` job to read a Vault secret for the partition ACL token.
      #  The `partition-init` job bootstraps Admin Partitions on Consul servers.
      # .
      # This role must be bound the `partition-init` job's service account.
      # To discover the service account name of the `partition-init` job, run with Helm values for the client cluster:
      # ```shell-session
      # $ helm template --show-only templates/partition-init-serviceaccount.yaml -f client-cluster-values.yaml <release-name> hashicorp/consul
      # ```
      # and check the name of `metadata.name`.
      adminPartitionsRole: ""

      # The Vault role to read Consul connect-injector webhook's CA
      # and issue a certificate and private key.
      # A Vault policy must be created which grants issue capabilities to
      # `global.secretsBackend.vault.connectInject.tlsCert.secretName`.
      connectInjectRole: ""

      # The Vault role for all Consul components to read the Consul's server's CA Certificate (unauthenticated).
      # The role should be connected to the service accounts of all Consul components, or alternatively `*` since it
      # will be used only against the `pki/cert/ca` endpoint which is unauthenticated. A policy must be created which grants
      # read capabilities to `global.tls.caCert.secretName`, which is usually `pki/cert/ca`.
      consulCARole: ""

      # This value defines additional annotations for
      # Vault agent on any pods where it'll be running.
      # This should be formatted as a multi-line string.
      #
      # ```yaml
      # annotations: |
      #   "sample/annotation1": "foo"
      #   "sample/annotation2": "bar"
      # ```
      #
      # @type: string
      agentAnnotations: null

      # Configuration for Vault server CA certificate. This certificate will be mounted
      # to any pod where Vault agent needs to run.
      ca:
        # The name of the Kubernetes or Vault secret that holds the Vault CA certificate.
        # A Kubernetes secret must be in the same namespace that Consul is installed into.
        secretName: ""
        # The key within the Kubernetes or Vault secret that holds the Vault CA certificate.
        secretKey: ""

      # Configuration for the Vault Connect CA provider.
      # The provider will be configured to use the Vault Kubernetes auth method
      # and therefore requires the role provided by `global.secretsBackend.vault.consulServerRole`
      # to have permissions to the root and intermediate PKI paths.
      # Please refer to [Vault ACL policies](https://developer.hashicorp.com/consul/docs/connect/ca/vault#vault-acl-policies)
      # documentation for information on how to configure the Vault policies.
      connectCA:
        # The address of the Vault server.
        address: ""

        # The mount path of the Kubernetes auth method in Vault.
        authMethodPath: "kubernetes"

        # The path to a PKI secrets engine for the root certificate.
        # For more details, please refer to [Vault Connect CA configuration](https://developer.hashicorp.com/consul/docs/connect/ca/vault#rootpkipath).
        rootPKIPath: ""

        # The path to a PKI secrets engine for the generated intermediate certificate.
        # For more details, please refer to [Vault Connect CA configuration](https://developer.hashicorp.com/consul/docs/connect/ca/vault#intermediatepkipath).
        intermediatePKIPath: ""

        # Additional Connect CA configuration in JSON format.
        # Please refer to [Vault Connect CA configuration](https://developer.hashicorp.com/consul/docs/connect/ca/vault#configuration)
        # for all configuration options available for that provider.
        #
        # Example:
        #
        # ```yaml
        # additionalConfig: |
        #   {
        #     "connect": [{
        #       "ca_config": [{
        #            "namespace": "my-vault-ns",
        #            "leaf_cert_ttl": "36h"
        #         }]
        #     }]
        #   }
        # ```
        additionalConfig: |
          {}

      connectInject:
        # Configuration to the Vault Secret that Kubernetes uses on
        # Kubernetes pod creation, deletion, and update, to get CA certificates
        # used issued from vault to send webhooks to the ConnectInject.
        caCert:
          # The Vault secret path that contains the CA certificate for
          # Connect Inject webhooks.
          # @type: string
          secretName: null

        # Configuration to the Vault Secret that Kubernetes uses on
        # Kubernetes pod creation, deletion, and update, to get TLS certificates
        # used issued from vault to send webhooks to the ConnectInject.
        tlsCert:
          # The Vault secret path that issues TLS certificates for connect
          # inject webhooks.
          # @type: string
          secretName: null

  # Configures Consul's gossip encryption key.
  # (Refer to [`-encrypt`](https://developer.hashicorp.com/consul/docs/agent/config/cli-flags#_encrypt)).
  # By default, gossip encryption is not enabled. The gossip encryption key may be set automatically or manually.
  # The recommended method is to automatically generate the key.
  # To automatically generate and set a gossip encryption key, set autoGenerate to true.
  # Values for secretName and secretKey should not be set if autoGenerate is true.
  # To manually generate a gossip encryption key, set secretName and secretKey and use Consul to generate
  # a key, saving this as a Kubernetes secret or Vault secret path and key.
  # If `global.secretsBackend.vault.enabled=true`, be sure to add the "data" component of the secretName path as required by
  # the Vault KV-2 secrets engine [refer to example].
  #
  # ```shell-session
  # $ kubectl create secret generic consul-gossip-encryption-key --from-literal=key=$(consul keygen)
  # ```
  #
  # Vault CLI Example:
  # ```shell-session
  # $ vault kv put consul/secrets/gossip key=$(consul keygen)
  # ```
  # `gossipEncryption.secretName="consul/data/secrets/gossip"`
  # `gossipEncryption.secretKey="key"`

  gossipEncryption:
    # Automatically generate a gossip encryption key and save it to a Kubernetes or Vault secret.
    autoGenerate: false
    # The name of the Kubernetes secret or Vault secret path that holds the gossip
    # encryption key. A Kubernetes secret must be in the same namespace that Consul is installed into.
    secretName: ""
    # The key within the Kubernetes secret or Vault secret key that holds the gossip
    # encryption key.
    secretKey: ""

  # A list of addresses of upstream DNS servers that are used to recursively resolve DNS queries.
  # These values are given as `-recursor` flags to Consul servers and clients.
  # Refer to [`-recursor`](https://developer.hashicorp.com/consul/docs/agent/config/cli-flags#_recursor) for more details.
  # If this is an empty array (the default), then Consul DNS will only resolve queries for the Consul top level domain (by default `.consul`).
  # @type: array<string>
  recursors: []

  # Enables [TLS](https://developer.hashicorp.com/consul/tutorials/security/tls-encryption-secure)
  # across the cluster to verify authenticity of the Consul servers and clients.
  # Requires Consul v1.4.1+.
  tls:
    # If true, the Helm chart will enable TLS for Consul
    # servers and clients and all consul-k8s-control-plane components, as well as generate certificate
    # authority (optional) and server and client certificates.
    # This setting is required for [Cluster Peering](https://developer.hashicorp.com/consul/docs/connect/cluster-peering/k8s).
    enabled: false

    # If true, turns on the auto-encrypt feature on clients and servers.
    # It also switches consul-k8s-control-plane components to retrieve the CA from the servers
    # via the API. Requires Consul 1.7.1+.
    enableAutoEncrypt: false

    # A list of additional DNS names to set as Subject Alternative Names (SANs)
    # in the server certificate. This is useful when you need to access the
    # Consul server(s) externally, for example, if you're using the UI.
    # @type: array<string>
    serverAdditionalDNSSANs: []

    # A list of additional IP addresses to set as Subject Alternative Names (SANs)
    # in the server certificate. This is useful when you need to access the
    # Consul server(s) externally, for example, if you're using the UI.
    # @type: array<string>
    serverAdditionalIPSANs: []

    # If true, `verify_outgoing`, `verify_server_hostname`,
    # and `verify_incoming` for internal RPC communication will be set to `true` for Consul servers and clients.
    # Set this to false to incrementally roll out TLS on an existing Consul cluster.
    # Please refer to [TLS on existing clusters](https://developer.hashicorp.com/consul/docs/k8s/operations/tls-on-existing-cluster)
    # for more details.
    verify: true

    # If true, the Helm chart will configure Consul to disable the HTTP port on
    # both clients and servers and to only accept HTTPS connections.
    httpsOnly: true

    # A secret containing the certificate of the CA to use for TLS communication within the Consul cluster.
    # If you have generated the CA yourself with the consul CLI, you could use the following command to create the secret
    # in Kubernetes:
    #
    # ```shell-session
    # $ kubectl create secret generic consul-ca-cert \
    #     --from-file='tls.crt=./consul-agent-ca.pem'
    # ```
    # If you are using Vault as a secrets backend with TLS, `caCert.secretName` must be provided and should reference
    # the CA path for your PKI secrets engine. This should be of the form `pki/cert/ca` where `pki` is the mount point of your PKI secrets engine.
    # A read policy must be created and associated with the CA cert path for `global.tls.caCert.secretName`.
    # This will be consumed by the `global.secretsBackend.vault.consulCARole` role by all Consul components.
    # When using Vault the secretKey is not used.
    caCert:
      # The name of the Kubernetes or Vault secret that holds the CA certificate.
      # @type: string
      secretName: null
      # The key within the Kubernetes or Vault secret that holds the CA certificate.
      # @type: string
      secretKey: null

    # A Kubernetes or Vault secret containing the private key of the CA to use for
    # TLS communication within the Consul cluster. If you have generated the CA yourself
    # with the consul CLI, you could use the following command to create the secret
    # in Kubernetes:
    #
    # ```shell-session
    # $ kubectl create secret generic consul-ca-key \
    #     --from-file='tls.key=./consul-agent-ca-key.pem'
    # ```
    #
    # Note that we need the CA key so that we can generate server and client certificates.
    # It is particularly important for the client certificates since they need to have host IPs
    # as Subject Alternative Names. If you are setting server certs yourself via `server.serverCert`
    # and you are not enabling clients (or clients are enabled with autoEncrypt) then you do not
    # need to provide the CA key.
    caKey:
      # The name of the Kubernetes or Vault secret that holds the CA key.
      # @type: string
      secretName: null
      # The key within the Kubernetes or Vault secret that holds the CA key.
      # @type: string
      secretKey: null

    # This value defines `nodeSelector` (https://kubernetes.io/docs/concepts/configuration/assign-pod-node/#nodeselector)
    # labels for the tls-init and tls-init-cleanup jobs pod assignment, formatted as a multi-line string.
    #
    # Example:
    #
    # ```yaml
    # nodeSelector: |
    #   beta.kubernetes.io/arch: amd64
    # ```
    #
    # @type: string
    nodeSelector: null

  # [Enterprise Only] `enableConsulNamespaces` indicates that you are running
  # Consul Enterprise v1.7+ with a valid Consul Enterprise license and would
  # like to make use of configuration beyond registering everything into
  # the `default` Consul namespace. Additional configuration
  # options are found in the `consulNamespaces` section of both the catalog sync
  # and connect injector.
  enableConsulNamespaces: false

  # Configure ACLs.
  acls:
    # If true, the Helm chart will automatically manage ACL tokens and policies
    # for all Consul and consul-k8s-control-plane components.
    # This requires Consul >= 1.4.
    manageSystemACLs: false

    # A Kubernetes or Vault secret containing the bootstrap token to use for creating policies and
    # tokens for all Consul and consul-k8s-control-plane components. If `secretName` and `secretKey`
    # are unset, a default secret name and secret key are used. If the secret is populated, then
    # we will skip ACL bootstrapping of the servers and will only initialize ACLs for the Consul
    # clients and consul-k8s-control-plane system components.
    # If the secret is empty, then we will bootstrap ACLs on the Consul servers, and write the
    # bootstrap token to this secret. If ACLs are already bootstrapped on the servers, then the
    # secret must contain the bootstrap token.
    bootstrapToken:
      # The name of the Kubernetes or Vault secret that holds the bootstrap token.
      # If unset, this defaults to `{{ global.name }}-bootstrap-acl-token`.
      secretName: null
      # The key within the Kubernetes or Vault secret that holds the bootstrap token.
      # If unset, this defaults to `token`.
      secretKey: null

    # If true, an ACL token will be created that can be used in secondary
    # datacenters for replication. This should only be set to true in the
    # primary datacenter since the replication token must be created from that
    # datacenter.
    # In secondary datacenters, the secret needs to be imported from the primary
    # datacenter and referenced via `global.acls.replicationToken`.
    createReplicationToken: false

    # replicationToken references a secret containing the replication ACL token.
    # This token will be used by secondary datacenters to perform ACL replication
    # and create ACL tokens and policies.
    # This value is ignored if `bootstrapToken` is also set.
    replicationToken:
      # The name of the Kubernetes or Vault secret that holds the replication token.
      # @type: string
      secretName: null
      # The key within the Kubernetes or Vault secret that holds the replication token.
      # @type: string
      secretKey: null

    # The resource requests (CPU, memory, etc.) for the server-acl-init and server-acl-init-cleanup pods. 
    # This should be a YAML map corresponding to a Kubernetes
    # [`ResourceRequirements``](https://kubernetes.io/docs/reference/generated/kubernetes-api/v1.27/#resourcerequirements-v1-core)
    # object.
    #
    # Example:
    #
    # ```yaml
    # resources:
    #   requests:
    #     memory: '200Mi'
    #     cpu: '100m'
    #   limits:
    #     memory: '200Mi'
    #     cpu: '100m'
    # ```
    #
    # @recurse: false
    # @type: map
    resources:
      requests:
        memory: "50Mi"
        cpu: "50m"
      limits:
        memory: "50Mi"
        cpu: "50m"

    # partitionToken references a Vault secret containing the ACL token to be used in non-default partitions.
    # This value should only be provided in the default partition and only when setting
    # the `global.secretsBackend.vault.enabled` value to true.
    # Consul will use the value of the secret stored in Vault to create an ACL token in Consul with the value of the
    # secret as the secretID for the token.
    # In non-default, partitions set this secret as the `bootstrapToken`.
    partitionToken:
      # The name of the Vault secret that holds the partition token.
      # @type: string
      secretName: null
      # The key within the Vault secret that holds the parition token.
      # @type: string
      secretKey: null

    # tolerations configures the taints and tolerations for the server-acl-init
    # and server-acl-init-cleanup jobs. This should be a multi-line string matching the
    # [Tolerations](https://kubernetes.io/docs/concepts/configuration/taint-and-toleration/) array in a Pod spec.
    tolerations: ""

    # This value defines [`nodeSelector`](https://kubernetes.io/docs/concepts/configuration/assign-pod-node/#nodeselector)
    # labels for the server-acl-init and server-acl-init-cleanup jobs pod assignment, formatted as a multi-line string.
    #
    # Example:
    #
    # ```yaml
    # nodeSelector: |
    #   beta.kubernetes.io/arch: amd64
    # ```
    #
    # @type: string
    nodeSelector: null

  # [Enterprise Only] This value refers to a Kubernetes or Vault secret that you have created
  # that contains your enterprise license. It is required if you are using an
  # enterprise binary. Defining it here applies it to your cluster once a leader
  # has been elected. If you are not using an enterprise image or if you plan to
  # introduce the license key via another route, then set these fields to null.
  # Note: the job to apply license runs on both Helm installs and upgrades.
  enterpriseLicense:
    # The name of the Kubernetes or Vault secret that holds the enterprise license.
    # A Kubernetes secret must be in the same namespace that Consul is installed into.
    # @type: string
    secretName: null
    # The key within the Kubernetes or Vault secret that holds the enterprise license.
    # @type: string
    secretKey: null
    # Manages license autoload. Required in Consul 1.10.0+, 1.9.7+ and 1.8.12+.
    enableLicenseAutoload: true

  # Configure federation.
  federation:
    # If enabled, this datacenter will be federation-capable. Only federation
    # via mesh gateways is supported.
    # Mesh gateways and servers will be configured to allow federation.
    # Requires `global.tls.enabled`, `meshGateway.enabled` and `connectInject.enabled`
    # to be true. Requires Consul 1.8+.
    enabled: false

    # If true, the chart will create a Kubernetes secret that can be imported
    # into secondary datacenters so they can federate with this datacenter. The
    # secret contains all the information secondary datacenters need to contact
    # and authenticate with this datacenter. This should only be set to true
    # in your primary datacenter. The secret name is
    # `<global.name>-federation` (if setting `global.name`), otherwise
    # `<helm-release-name>-consul-federation`.
    createFederationSecret: false

    # The name of the primary datacenter.
    # @type: string
    primaryDatacenter: null

    # A list of addresses of the primary mesh gateways in the form `<ip>:<port>`.
    # (e.g. ["1.1.1.1:443", "2.3.4.5:443"]
    # @type: array<string>
    primaryGateways: []

    # If you are setting `global.federation.enabled` to true and are in a secondary datacenter,
    # set `k8sAuthMethodHost` to the address of the Kubernetes API server of the secondary datacenter.
    # This address must be reachable from the Consul servers in the primary datacenter.
    # This auth method will be used to provision ACL tokens for Consul components and is different
    # from the one used by the Consul Service Mesh.
    # Please refer to the [Kubernetes Auth Method documentation](https://developer.hashicorp.com/consul/docs/security/acl/auth-methods/kubernetes).
    #
    # You can retrieve this value from your `kubeconfig` by running:
    #
    # ```shell-session
    # $ kubectl config view \
    #   -o jsonpath="{.clusters[?(@.name=='<your cluster name>')].cluster.server}"
    # ```
    #
    # @type: string
    k8sAuthMethodHost: null

  # Configures metrics for Consul service mesh
  metrics:
    # Configures the Helm chart’s components
    # to expose Prometheus metrics for the Consul service mesh. By default
    # this includes gateway metrics and sidecar metrics.
    # @type: boolean
    enabled: false

    # Configures consul agent metrics. Only applicable if
    # `global.metrics.enabled` is true.
    # @type: boolean
    enableAgentMetrics: false

    # Configures the retention time for metrics in Consul clients and
    # servers. This must be greater than 0 for Consul clients and servers
    # to expose any metrics at all.
    # Only applicable if `global.metrics.enabled` is true.
    # @type: string
    agentMetricsRetentionTime: 1m

    # If true, mesh, terminating, and ingress gateways will expose their
    # Envoy metrics on port `20200` at the `/metrics` path and all gateway pods
    # will have Prometheus scrape annotations. Only applicable if `global.metrics.enabled` is true.
    # @type: boolean
    enableGatewayMetrics: true

    # Configures the Helm chart’s components to forward envoy metrics for the Consul service mesh to the
    # consul-telemetry-collector. This includes gateway metrics and sidecar metrics.
    # @type: boolean
    enableTelemetryCollector: false

  # The name (and tag) of the consul-dataplane Docker image used for the
  # connect-injected sidecar proxies and mesh, terminating, and ingress gateways.
  # @default: hashicorp/consul-dataplane:<latest supported version>
<<<<<<< HEAD
  imageConsulDataplane: "docker.mirror.hashicorp.services/hashicorppreview/consul-dataplane:1.2-dev"
  imageConsulDataplaneWindows: ""
=======
  imageConsulDataplane: "docker.mirror.hashicorp.services/hashicorppreview/consul-dataplane:1.3-dev"
>>>>>>> cbcbdc59

  # Configuration for running this Helm chart on the Red Hat OpenShift platform.
  # This Helm chart currently supports OpenShift v4.x+.
  openshift:
    # If true, the Helm chart will create necessary configuration for running
    # its components on OpenShift.
    enabled: false

  # The time in seconds that the consul API client will wait for a response from
  # the API before cancelling the request.
  consulAPITimeout: 5s

  # Enables installing an HCP Consul self-managed cluster.
  # Requires Consul v1.14+.
  cloud:
    # If true, the Helm chart will enable the installation of an HCP Consul
    # self-managed cluster.
    enabled: false

    # The name of the Kubernetes secret that holds the HCP resource id.
    # This is required when global.cloud.enabled is true.
    resourceId:
      # The name of the Kubernetes secret that holds the resource id.
      # @type: string
      secretName: null
      # The key within the Kubernetes secret that holds the resource id.
      # @type: string
      secretKey: null

    # The name of the Kubernetes secret that holds the HCP cloud client id.
    # This is required when global.cloud.enabled is true.
    clientId:
      # The name of the Kubernetes secret that holds the client id.
      # @type: string
      secretName: null
      # The key within the Kubernetes secret that holds the client id.
      # @type: string
      secretKey: null

    # The name of the Kubernetes secret that holds the HCP cloud client secret.
    # This is required when global.cloud.enabled is true.
    clientSecret:
      # The name of the Kubernetes secret that holds the client secret.
      # @type: string
      secretName: null
      # The key within the Kubernetes secret that holds the client secret.
      # @type: string
      secretKey: null

    # The name of the Kubernetes secret that holds the HCP cloud client id.
    # This is optional when global.cloud.enabled is true.
    apiHost:
      # The name of the Kubernetes secret that holds the api hostname.
      # @type: string
      secretName: null
      # The key within the Kubernetes secret that holds the api hostname.
      # @type: string
      secretKey: null

    # The name of the Kubernetes secret that holds the HCP cloud authorization url.
    # This is optional when global.cloud.enabled is true.
    authUrl:
      # The name of the Kubernetes secret that holds the authorization url.
      # @type: string
      secretName: null
      # The key within the Kubernetes secret that holds the authorization url.
      # @type: string
      secretKey: null

    # The name of the Kubernetes secret that holds the HCP cloud scada address.
    # This is optional when global.cloud.enabled is true.
    scadaAddress:
      # The name of the Kubernetes secret that holds the scada address.
      # @type: string
      secretName: null
      # The key within the Kubernetes secret that holds the scada address.
      # @type: string
      secretKey: null

  # Extra labels to attach to all pods, deployments, daemonsets, statefulsets, and jobs. This should be a YAML map.
  #
  # Example:
  #
  # ```yaml
  # extraLabels:
  #   labelKey: label-value
  #   anotherLabelKey: another-label-value
  # ```
  #
  # @type: map
  extraLabels: {}

  # Optional PEM-encoded CA certificates that will be added to trusted system CAs.
  #
  # Example:
  #
  # ```yaml
  # trustedCAs: [
  #   |
  #   -----BEGIN CERTIFICATE-----
  #   MIIC7jCCApSgAwIBAgIRAIq2zQEVexqxvtxP6J0bXAwwCgYIKoZIzj0EAwIwgbkx
  #   ...
  # ]
  # ```
  # @type: array<string>
  trustedCAs: [ ]

# Server, when enabled, configures a server cluster to run. This should
# be disabled if you plan on connecting to a Consul cluster external to
# the Kube cluster.
server:
  # If true, the chart will install all the resources necessary for a
  # Consul server cluster. If you're running Consul externally and want agents
  # within Kubernetes to join that cluster, this should probably be false.
  # @default: global.enabled
  # @type: boolean
  enabled: "-"

  # The name of the Docker image (including any tag) for the containers running
  # Consul server agents.
  # @type: string
  image: null

  # The number of server agents to run. This determines the fault tolerance of
  # the cluster. Please refer to the [deployment table](https://developer.hashicorp.com/consul/docs/architecture/consensus#deployment-table)
  # for more information.
  replicas: 1

  # The number of servers that are expected to be running.
  # It defaults to server.replicas.
  # In most cases the default should be used, however if there are more
  # servers in this datacenter than server.replicas it might make sense
  # to override the default. This would be the case if two kube clusters
  # were joined into the same datacenter and each cluster ran a certain number
  # of servers.
  # @type: int
  bootstrapExpect: null

  # A secret containing a certificate & key for the server agents to use
  # for TLS communication within the Consul cluster. Cert needs to be provided with
  # additional DNS name SANs so that it will work within the Kubernetes cluster:
  #
  # Kubernetes Secrets backend:
  # ```bash
  # consul tls cert create -server -days=730 -domain=consul -ca=consul-agent-ca.pem \
  #     -key=consul-agent-ca-key.pem -dc={{datacenter}} \
  #     -additional-dnsname="{{fullname}}-server" \
  #     -additional-dnsname="*.{{fullname}}-server" \
  #     -additional-dnsname="*.{{fullname}}-server.{{namespace}}" \
  #     -additional-dnsname="*.{{fullname}}-server.{{namespace}}.svc" \
  #     -additional-dnsname="*.server.{{datacenter}}.{{domain}}" \
  #     -additional-dnsname="server.{{datacenter}}.{{domain}}"
  # ```
  #
  # If you have generated the server-cert yourself with the consul CLI, you could use the following command
  # to create the secret in Kubernetes:
  #
  # ```bash
  # kubectl create secret generic consul-server-cert \
  #     --from-file='tls.crt=./dc1-server-consul-0.pem'
  #     --from-file='tls.key=./dc1-server-consul-0-key.pem'
  # ```
  #
  # Vault Secrets backend:
  # If you are using Vault as a secrets backend, a Vault Policy must be created which allows `["create", "update"]`
  # capabilities on the PKI issuing endpoint, which is usually of the form `pki/issue/consul-server`.
  # Complete [this tutorial](https://developer.hashicorp.com/consul/tutorials/vault-secure/vault-pki-consul-secure-tls)
  # to learn how to generate a compatible certificate.
  # Note: when using TLS, both the `server.serverCert` and `global.tls.caCert` which points to the CA endpoint of this PKI engine
  # must be provided.
  serverCert:
    # The name of the Vault secret that holds the PEM encoded server certificate.
    # @type: string
    secretName: null

  # Exposes the servers' gossip and RPC ports as hostPorts. To enable a client
  # agent outside of the k8s cluster to join the datacenter, you would need to
  # enable `server.exposeGossipAndRPCPorts`, `client.exposeGossipPorts`, and
  # set `server.ports.serflan.port` to a port not being used on the host. Since
  # `client.exposeGossipPorts` uses the hostPort 8301,
  # `server.ports.serflan.port` must be set to something other than 8301.
  exposeGossipAndRPCPorts: false

  # Configures ports for the consul servers.
  ports:
    # Configures the LAN gossip port for the consul servers. If you choose to
    # enable `server.exposeGossipAndRPCPorts` and `client.exposeGossipPorts`,
    # that will configure the LAN gossip ports on the servers and clients to be
    # hostPorts, so if you are running clients and servers on the same node the
    # ports will conflict if they are both 8301. When you enable
    # `server.exposeGossipAndRPCPorts` and `client.exposeGossipPorts`, you must
    # change this from the default to an unused port on the host, e.g. 9301. By
    # default the LAN gossip port is 8301 and configured as a containerPort on
    # the consul server Pods.
    serflan:
      port: 8301

  # This defines the disk size for configuring the
  # servers' StatefulSet storage. For dynamically provisioned storage classes, this is the
  # desired size. For manually defined persistent volumes, this should be set to
  # the disk size of the attached volume.
  storage: 10Gi

  # The StorageClass to use for the servers' StatefulSet storage. It must be
  # able to be dynamically provisioned if you want the storage
  # to be automatically created. For example, to use
  # local(https://kubernetes.io/docs/concepts/storage/storage-classes/#local)
  # storage classes, the PersistentVolumeClaims would need to be manually created.
  # A `null` value will use the Kubernetes cluster's default StorageClass. If a default
  # StorageClass does not exist, you will need to create one.
  # Refer to the [Read/Write Tuning](https://developer.hashicorp.com/consul/docs/install/performance#read-write-tuning)
  # section of the Server Performance Requirements documentation for considerations
  # around choosing a performant storage class.
  #
  # ~> **Note:** The [Reference Architecture](https://developer.hashicorp.com/consul/tutorials/production-deploy/reference-architecture#hardware-sizing-for-consul-servers)
  # contains best practices and recommendations for selecting suitable
  # hardware sizes for your Consul servers.
  # @type: string
  storageClass: null

  # This will enable/disable [Connect](https://developer.hashicorp.com/consul/docs/connect). Setting this to true
  # _will not_ automatically secure pod communication, this
  # setting will only enable usage of the feature. Consul will automatically initialize
  # a new CA and set of certificates. Additional Connect settings can be configured
  # by setting the `server.extraConfig` value.
  connect: true

  serviceAccount:
    # This value defines additional annotations for the server service account. This should be formatted as a multi-line
    # string.
    #
    # ```yaml
    # annotations: |
    #   "sample/annotation1": "foo"
    #   "sample/annotation2": "bar"
    # ```
    #
    # @type: string
    annotations: null

  # The resource requests (CPU, memory, etc.)
  # for each of the server agents. This should be a YAML map corresponding to a Kubernetes
  # [`ResourceRequirements``](https://kubernetes.io/docs/reference/generated/kubernetes-api/v1.24/#resourcerequirements-v1-core)
  # object. NOTE: The use of a YAML string is deprecated.
  #
  # Example:
  #
  # ```yaml
  # resources:
  #   requests:
  #     memory: '200Mi'
  #     cpu: '100m'
  #   limits:
  #     memory: '200Mi'
  #     cpu: '100m'
  # ```
  #
  # @recurse: false
  # @type: map
  resources:
    requests:
      memory: "200Mi"
      cpu: "100m"
    limits:
      memory: "200Mi"
      cpu: "100m"

  # The security context for the server pods. This should be a YAML map corresponding to a
  # Kubernetes [SecurityContext](https://kubernetes.io/docs/tasks/configure-pod-container/security-context/) object.
  # By default, servers will run as non-root, with user ID `100` and group ID `1000`,
  # which correspond to the consul user and group created by the Consul docker image.
  # Note: if running on OpenShift, this setting is ignored because the user and group are set automatically
  # by the OpenShift platform.
  # @type: map
  # @recurse: false
  securityContext:
    runAsNonRoot: true
    runAsGroup: 1000
    runAsUser: 100
    fsGroup: 1000

  # The container securityContext for each container in the server pods.  In
  # addition to the Pod's SecurityContext this can
  # set the capabilities of processes running in the container and ensure the
  # root file systems in the container is read-only.
  # @type: map
  # @recurse: true
  containerSecurityContext:
    # The consul server agent container
    # @type: map
    # @recurse: false
    server: null

  # This value is used to carefully
  # control a rolling update of Consul server agents. This value specifies the
  # [partition](https://kubernetes.io/docs/concepts/workloads/controllers/statefulset/#partitions)
  # for performing a rolling update. Please read the linked Kubernetes
  # and [Upgrade Consul](https://developer.hashicorp.com/consul/docs/k8s/upgrade#upgrading-consul-servers)
  # documentation for more information.
  updatePartition: 0

  # This configures the [`PodDisruptionBudget`](https://kubernetes.io/docs/tasks/run-application/configure-pdb/)
  # for the server cluster.
  disruptionBudget:
    # Enables registering a PodDisruptionBudget for the server
    # cluster. If enabled, it only registers the budget so long as
    # the server cluster is enabled. To disable, set to `false`.
    enabled: true

    # The maximum number of unavailable pods. By default, this will be
    # automatically computed based on the `server.replicas` value to be `(n/2)-1`.
    # If you need to set this to `0`, you will need to add a
    # --set 'server.disruptionBudget.maxUnavailable=0'` flag to the helm chart installation
    # command because of a limitation in the Helm templating language.
    # @type: integer
    maxUnavailable: null

  # A raw string of extra [JSON configuration](https://developer.hashicorp.com/consul/docs/agent/config/config-files) for Consul
  # servers. This will be saved as-is into a ConfigMap that is read by the Consul
  # server agents. This can be used to add additional configuration that
  # isn't directly exposed by the chart.
  #
  # Example:
  #
  # ```yaml
  # extraConfig: |
  #   {
  #     "log_level": "DEBUG"
  #   }
  # ```
  #
  # This can also be set using Helm's `--set` flag using the following syntax:
  #
  # ```shell-session
  # --set 'server.extraConfig="{"log_level": "DEBUG"}"'
  # ```
  extraConfig: |
    {}

  # A list of extra volumes to mount for server agents. This
  # is useful for bringing in extra data that can be referenced by other configurations
  # at a well known path, such as TLS certificates or Gossip encryption keys. The
  # value of this should be a list of objects.
  #
  # Example:
  #
  # ```yaml
  # extraVolumes:
  #   - type: secret
  #     name: consul-certs
  #     load: false
  # ```
  #
  # Each object supports the following keys:
  #
  # - `type` - Type of the volume, must be one of "configMap" or "secret". Case sensitive.
  #
  # - `name` - Name of the configMap or secret to be mounted. This also controls
  #   the path that it is mounted to. The volume will be mounted to `/consul/userconfig/<name>`.
  #
  # - `load` - If true, then the agent will be
  #   configured to automatically load HCL/JSON configuration files from this volume
  #   with `-config-dir`. This defaults to false.
  #
  # @type: array<map>
  extraVolumes: []

  # A list of sidecar containers.
  # Example:
  #
  # ```yaml
  # extraContainers:
  # - name: extra-container
  #   image: example-image:latest
  #   command:
  #    - ...
  # ```
  # @type: array<map>
  extraContainers: []

  # This value defines the [affinity](https://kubernetes.io/docs/concepts/configuration/assign-pod-node/#affinity-and-anti-affinity)
  # for server pods. It defaults to allowing only a single server pod on each node, which
  # minimizes risk of the cluster becoming unusable if a node is lost. If you need
  # to run more pods per node (for example, testing on Minikube), set this value
  # to `null`.
  #
  # Example:
  #
  # ```yaml
  # affinity: |
  #   podAntiAffinity:
  #     requiredDuringSchedulingIgnoredDuringExecution:
  #       - labelSelector:
  #           matchLabels:
  #             app: {{ template "consul.name" . }}
  #             release: "{{ .Release.Name }}"
  #             component: server
  #       topologyKey: kubernetes.io/hostname
  # ```
  affinity: |
    podAntiAffinity:
      requiredDuringSchedulingIgnoredDuringExecution:
        - labelSelector:
            matchLabels:
              app: {{ template "consul.name" . }}
              release: "{{ .Release.Name }}"
              component: server
          topologyKey: kubernetes.io/hostname

  # Toleration settings for server pods. This
  # should be a multi-line string matching the
  # [Tolerations](https://kubernetes.io/docs/concepts/configuration/taint-and-toleration/)
  # array in a Pod spec.
  tolerations: ""

  # Pod topology spread constraints for server pods.
  # This should be a multi-line YAML string matching the
  # [`topologySpreadConstraints`](https://kubernetes.io/docs/concepts/workloads/pods/pod-topology-spread-constraints/)
  # array in a Pod Spec.
  #
  # This requires K8S >= 1.18 (beta) or 1.19 (stable).
  #
  # Example:
  #
  # ```yaml
  # topologySpreadConstraints: |
  #   - maxSkew: 1
  #     topologyKey: topology.kubernetes.io/zone
  #     whenUnsatisfiable: DoNotSchedule
  #     labelSelector:
  #       matchLabels:
  #         app: {{ template "consul.name" . }}
  #         release: "{{ .Release.Name }}"
  #         component: server
  # ```
  topologySpreadConstraints: ""

  # This value defines [`nodeSelector`](https://kubernetes.io/docs/concepts/configuration/assign-pod-node/#nodeselector)
  # labels for server pod assignment, formatted as a multi-line string.
  #
  # Example:
  #
  # ```yaml
  # nodeSelector: |
  #   beta.kubernetes.io/arch: amd64
  # ```
  #
  # @type: string
  nodeSelector: null

  # This value references an existing
  # Kubernetes [`priorityClassName`](https://kubernetes.io/docs/concepts/configuration/pod-priority-preemption/#pod-priority)
  # that can be assigned to server pods.
  priorityClassName: ""

  # Extra labels to attach to the server pods. This should be a YAML map.
  #
  # Example:
  #
  # ```yaml
  # extraLabels:
  #   labelKey: label-value
  #   anotherLabelKey: another-label-value
  # ```
  #
  # @type: map
  extraLabels: null

  # This value defines additional annotations for
  # server pods. This should be formatted as a multi-line string.
  #
  # ```yaml
  # annotations: |
  #   "sample/annotation1": "foo"
  #   "sample/annotation2": "bar"
  # ```
  #
  # @type: string
  annotations: null

  # Configures a service to expose ports on the Consul servers over a Kubernetes Service.
  exposeService:
    # When enabled, deploys a Kubernetes Service to reach the Consul servers.
    # @type: boolean
    enabled: "-"
    # Type of service, supports LoadBalancer or NodePort.
    # @type: string
    type: LoadBalancer
    # If service is of type NodePort, configures the nodePorts.
    nodePort:
      # Configures the nodePort to expose the Consul server http port.
      # @type: integer
      http: null
      # Configures the nodePort to expose the Consul server https port.
      # @type: integer
      https: null
      # Configures the nodePort to expose the Consul server serf port.
      # @type: integer
      serf: null
      # Configures the nodePort to expose the Consul server rpc port.
      # @type: integer
      rpc: null
      # Configures the nodePort to expose the Consul server grpc port.
      # @type: integer
      grpc: null
    # This value defines additional annotations for
    # server pods. This should be formatted as a multi-line string.
    #
    # ```yaml
    # annotations: |
    #   "sample/annotation1": "foo"
    #   "sample/annotation2": "bar"
    # ```
    #
    # @type: string
    annotations: null

  # Server service properties.
  service:
    # Annotations to apply to the server service.
    #
    # ```yaml
    # annotations: |
    #   "annotation-key": "annotation-value"
    # ```
    #
    # @type: string
    annotations: null

  # A list of extra environment variables to set within the stateful set.
  # These could be used to include proxy settings required for cloud auto-join
  # feature, in case kubernetes cluster is behind egress http proxies. Additionally,
  # it could be used to configure custom consul parameters.
  # @type: map
  extraEnvironmentVars: {}

  # [Enterprise Only] Values for setting up and running
  # [snapshot agents](https://developer.hashicorp.com/consul/commands/snapshot/agent)
  # within the Consul clusters. They run as a sidecar with Consul servers.
  snapshotAgent:
    # If true, the chart will install resources necessary to run the snapshot agent.
    enabled: false

    # Interval at which to perform snapshots.
    # Refer to [`interval`](https://developer.hashicorp.com/consul/commands/snapshot/agent#interval)
    # @type: string
    interval: 1h

    # A Kubernetes or Vault secret that should be manually created to contain the entire
    # config to be used on the snapshot agent.
    # This is the preferred method of configuration since there are usually storage
    # credentials present. Please refer to the [Snapshot agent config](https://developer.hashicorp.com/consul/commands/snapshot/agent#config-file-options)
    # for details.
    configSecret:
      # The name of the Kubernetes secret or Vault secret path that holds the snapshot agent config.
      # @type: string
      secretName: null
      # The key within the Kubernetes secret or Vault secret key that holds the snapshot agent config.
      # @type: string
      secretKey: null

    # The resource settings for snapshot agent pods.
    # @recurse: false
    # @type: map
    resources:
      requests:
        memory: "50Mi"
        cpu: "50m"
      limits:
        memory: "50Mi"
        cpu: "50m"

    # Optional PEM-encoded CA certificate that will be added to the trusted system CAs.
    # Useful if using an S3-compatible storage exposing a self-signed certificate.
    #
    # Example:
    #
    # ```yaml
    # caCert: |
    #   -----BEGIN CERTIFICATE-----
    #   MIIC7jCCApSgAwIBAgIRAIq2zQEVexqxvtxP6J0bXAwwCgYIKoZIzj0EAwIwgbkx
    #   ...
    # ```
    # @type: string
    caCert: null

  # [Enterprise Only] Added in Consul 1.8, the audit object allow users to enable auditing
  # and configure a sink and filters for their audit logs. Please refer to
  # [audit logs](https://developer.hashicorp.com/consul/docs/enterprise/audit-logging) documentation
  # for further information.
  auditLogs:
    # Controls whether Consul logs out each time a user performs an operation.
    # global.acls.manageSystemACLs must be enabled to use this feature.
    enabled: false

    # A single entry of the sink object provides configuration for the destination to which Consul
    # will log auditing events.
    #
    # Example:
    #
    # ```yaml
    # sinks:
    #   - name: My Sink
    #     type: file
    #     format: json
    #     path: /tmp/audit.json
    #     delivery_guarantee: best-effort
    #     rotate_duration: 24h
    #     rotate_max_files: 15
    #     rotate_bytes: 25165824
    #
    # ```
    #
    # The sink object supports the following keys:
    #
    # - `name` - Name of the sink.
    #
    # - `type` - Type specifies what kind of sink this is. Currently only file sinks are available
    #
    # - `format` - Format specifies what format the events will be emitted with. Currently only `json`
    #   events are emitted.
    #
    # - `path` - The directory and filename to write audit events to.
    #
    # - `delivery_guarantee` - Specifies the rules governing how audit events are written. Consul
    #   only supports `best-effort` event delivery.
    #
    # - `mode` - The permissions to set on the audit log files.
    #
    # - `rotate_duration` - Specifies the interval by which the system rotates to a new log file.
    #    At least one of `rotate_duration` or `rotate_bytes` must be configured to enable audit logging.
    #
    # - `rotate_bytes` -  Specifies how large an individual log file can grow before Consul rotates to a new file.
    #    At least one of rotate_bytes or rotate_duration must be configured to enable audit logging.
    #
    # - `rotate_max_files` - Defines the limit that Consul should follow before it deletes old log files.
    #
    # @type: array<map>
    sinks: []

  # Settings for potentially limiting timeouts, rate limiting on clients as well
  # as servers, and other settings to limit exposure too many requests, requests
  # waiting for too long, and other runtime considerations.
  limits:
    # This object specifies configurations that limit the rate of RPC and gRPC
    # requests on the Consul server. Limiting the rate of gRPC and RPC requests
    # also limits HTTP requests to the Consul server.
    # https://developer.hashicorp.com/consul/docs/agent/config/config-files#request_limits
    requestLimits:
      # Setting for disabling or enabling rate limiting.  If not disabled, it
      # enforces the action that will occur when RequestLimitsReadRate
      # or RequestLimitsWriteRate is exceeded.  The default value of "disabled" will
      # prevent any rate limiting from occuring.  A value of "enforce" will block
      # the request from processings by returning an error.  A value of
      # "permissive" will not block the request and will allow the request to
      # continue processing.
      # @type: string
      mode: "disabled"

      # Setting that controls how frequently RPC, gRPC, and HTTP
      # queries are allowed to happen. In any large enough time interval, rate
      # limiter limits the rate to RequestLimitsReadRate tokens per second.
      #
      # See https://en.wikipedia.org/wiki/Token_bucket for more about token
      # buckets.
      # @type: integer
      readRate: -1

      # Setting that controls how frequently RPC, gRPC, and HTTP
      # writes are allowed to happen. In any large enough time interval, rate
      # limiter limits the rate to RequestLimitsWriteRate tokens per second.
      #
      # See https://en.wikipedia.org/wiki/Token_bucket for more about token
      # buckets.
      # @type: integer
      writeRate: -1

# Configuration for Consul servers when the servers are running outside of Kubernetes.
# When running external servers, configuring these values is recommended
# if setting `global.tls.enableAutoEncrypt` to true
# or `global.acls.manageSystemACLs` to true.
externalServers:
  # If true, the Helm chart will be configured to talk to the external servers.
  # If setting this to true, you must also set `server.enabled` to false.
  enabled: false

  # An array of external Consul server hosts that are used to make
  # HTTPS connections from the components in this Helm chart.
  # Valid values include an IP, a DNS name, or an [exec=](https://github.com/hashicorp/go-netaddrs) string.
  # The port must be provided separately below.
  # Note: This slice can only contain a single element.
  # Note: If enabling clients, `client.join` must also be set to the hosts that should be
  # used to join the cluster. In most cases, the `client.join` values
  # should be the same, however, they may be different if you
  # wish to use separate hosts for the HTTPS connections.
  # @type: array<string>
  hosts: []

  # The HTTPS port of the Consul servers.
  httpsPort: 8501

  # The GRPC port of the Consul servers.
  grpcPort: 8502

  # The server name to use as the SNI host header when connecting with HTTPS.
  # @type: string
  tlsServerName: null

  # If true, consul-k8s-control-plane components will ignore the CA set in
  # `global.tls.caCert` when making HTTPS calls to Consul servers and
  # will instead use the consul-k8s-control-plane image's system CAs for TLS verification.
  # If false, consul-k8s-control-plane components will use `global.tls.caCert` when
  # making HTTPS calls to Consul servers.
  # **NOTE:** This does not affect Consul's internal RPC communication which will
  # always use `global.tls.caCert`.
  useSystemRoots: false

  # If you are setting `global.acls.manageSystemACLs` and
  # `connectInject.enabled` to true, set `k8sAuthMethodHost` to the address of the Kubernetes API server.
  # This address must be reachable from the Consul servers.
  # Please refer to the [Kubernetes Auth Method documentation](https://developer.hashicorp.com/consul/docs/security/acl/auth-methods/kubernetes).
  #
  # You could retrieve this value from your `kubeconfig` by running:
  #
  # ```shell-session
  # $ kubectl config view \
  #   -o jsonpath="{.clusters[?(@.name=='<your cluster name>')].cluster.server}"
  # ```
  #
  # @type: string
  k8sAuthMethodHost: null

  # If true, setting this prevents the consul-dataplane and consul-k8s components from watching the Consul servers for changes. This is
  # useful for situations where Consul servers are behind a load balancer.
  skipServerWatch: false

# Values that configure running a Consul client on Kubernetes nodes.
client:
  # If true, the chart will install all
  # the resources necessary for a Consul client on every Kubernetes node. This _does not_ require
  # `server.enabled`, since the agents can be configured to join an external cluster.
  # @type: boolean
  enabled: false

  # The name of the Docker image (including any tag) for the containers
  # running Consul client agents.
  # @type: string
  image: null

  # A list of valid [`-retry-join` values](https://developer.hashicorp.com/consul/docs/agent/config/cli-flags#_retry_join).
  # If this is `null` (default), then the clients will attempt to automatically
  # join the server cluster running within Kubernetes.
  # This means that with `server.enabled` set to true, clients will automatically
  # join that cluster. If `server.enabled` is not true, then a value must be
  # specified so the clients can join a valid cluster.
  # @type: array<string>
  join: null

  # An absolute path to a directory on the host machine to use as the Consul
  # client data directory. If set to the empty string or null, the Consul agent
  # will store its data in the Pod's local filesystem (which will
  # be lost if the Pod is deleted). Security Warning: If setting this, Pod Security
  # Policies _must_ be enabled on your cluster and in this Helm chart (via the
  # `global.enablePodSecurityPolicies` setting) to prevent other pods from
  # mounting the same host path and gaining access to all of Consul's data.
  # Consul's data is not encrypted at rest.
  # @type: string
  dataDirectoryHostPath: null

  # If true, agents will enable their GRPC listener on
  # port 8502 and expose it to the host. This will use slightly more resources, but is
  # required for Connect.
  grpc: true

  # nodeMeta specifies an arbitrary metadata key/value pair to associate with the node
  # (refer to [`-node-meta`](https://developer.hashicorp.com/consul/docs/agent/config/cli-flags#_node_meta))
  nodeMeta:
    pod-name: ${HOSTNAME}
    host-ip: ${HOST_IP}

  # If true, the Helm chart will expose the clients' gossip ports as hostPorts.
  # This is only necessary if pod IPs in the k8s cluster are not directly routable
  # and the Consul servers are outside of the k8s cluster.
  # This also changes the clients' advertised IP to the `hostIP` rather than `podIP`.
  exposeGossipPorts: false

  serviceAccount:
    # This value defines additional annotations for the client service account. This should be formatted as a multi-line
    # string.
    #
    # ```yaml
    # annotations: |
    #   "sample/annotation1": "foo"
    #   "sample/annotation2": "bar"
    # ```
    #
    # @type: string
    annotations: null

  # The resource settings for Client agents.
  # NOTE: The use of a YAML string is deprecated. Instead, set directly as a
  # YAML map.
  # @recurse: false
  # @type: map
  resources:
    requests:
      memory: "100Mi"
      cpu: "100m"
    limits:
      memory: "100Mi"
      cpu: "100m"

  # The security context for the client pods. This should be a YAML map corresponding to a
  # Kubernetes [SecurityContext](https://kubernetes.io/docs/tasks/configure-pod-container/security-context/) object.
  # By default, servers will run as non-root, with user ID `100` and group ID `1000`,
  # which correspond to the consul user and group created by the Consul docker image.
  # Note: if running on OpenShift, this setting is ignored because the user and group are set automatically
  # by the OpenShift platform.
  # @type: map
  # @recurse: false
  securityContext:
    runAsNonRoot: true
    runAsGroup: 1000
    runAsUser: 100
    fsGroup: 1000

  # The container securityContext for each container in the client pods.  In
  # addition to the Pod's SecurityContext this can
  # set the capabilities of processes running in the container and ensure the
  # root file systems in the container is read-only.
  # @type: map
  # @recurse: true
  containerSecurityContext:
    # The consul client agent container
    # @type: map
    # @recurse: false
    client: null
    # The acl-init initContainer
    # @type: map
    # @recurse: false
    aclInit: null
    # The tls-init initContainer
    # @type: map
    # @recurse: false
    tlsInit: null

  # A raw string of extra [JSON configuration](https://developer.hashicorp.com/consul/docs/agent/config/config-files) for Consul
  # clients. This will be saved as-is into a ConfigMap that is read by the Consul
  # client agents. This can be used to add additional configuration that
  # isn't directly exposed by the chart.
  #
  # Example:
  #
  # ```yaml
  # extraConfig: |
  #   {
  #     "log_level": "DEBUG"
  #   }
  # ```
  #
  # This can also be set using Helm's `--set` flag using the following syntax:
  #
  # ```shell-session
  # --set 'client.extraConfig="{"log_level": "DEBUG"}"'
  # ```
  extraConfig: |
    {}

  # A list of extra volumes to mount for client agents. This
  # is useful for bringing in extra data that can be referenced by other configurations
  # at a well known path, such as TLS certificates or Gossip encryption keys. The
  # value of this should be a list of objects.
  #
  # Example:
  #
  # ```yaml
  # extraVolumes:
  #   - type: secret
  #     name: consul-certs
  #     load: false
  # ```
  #
  # Each object supports the following keys:
  #
  # - `type` - Type of the volume, must be one of "configMap" or "secret". Case sensitive.
  #
  # - `name` - Name of the configMap or secret to be mounted. This also controls
  #   the path that it is mounted to. The volume will be mounted to `/consul/userconfig/<name>`.
  #
  # - `load` - If true, then the agent will be
  #   configured to automatically load HCL/JSON configuration files from this volume
  #   with `-config-dir`. This defaults to false.
  #
  # @type: array<map>
  extraVolumes: []

  # A list of sidecar containers.
  # Example:
  #
  # ```yaml
  # extraContainers:
  # - name: extra-container
  #   image: example-image:latest
  #   command:
  #    - ...
  # ```
  # @type: array<map>
  extraContainers: []

  # Toleration Settings for Client pods
  # This should be a multi-line string matching the Toleration array
  # in a PodSpec.
  # The example below will allow Client pods to run on every node
  # regardless of taints
  #
  # ```yaml
  # tolerations: |
  #   - operator: Exists
  # ```
  tolerations: ""

  # nodeSelector labels for client pod assignment, formatted as a multi-line string.
  # ref: https://kubernetes.io/docs/concepts/configuration/assign-pod-node/#nodeselector
  #
  # Example:
  #
  # ```yaml
  # nodeSelector: |
  #   beta.kubernetes.io/arch: amd64
  # ```
  # @type: string
  nodeSelector: null

  # Affinity Settings for Client pods, formatted as a multi-line YAML string.
  # ref: https://kubernetes.io/docs/concepts/configuration/assign-pod-node/#affinity-and-anti-affinity
  #
  # Example:
  #
  # ```yaml
  # affinity: |
  #   nodeAffinity:
  #     requiredDuringSchedulingIgnoredDuringExecution:
  #       nodeSelectorTerms:
  #       - matchExpressions:
  #         - key: node-role.kubernetes.io/master
  #           operator: DoesNotExist
  # ```
  # @type: string
  affinity: null

  # This value references an existing
  # Kubernetes [`priorityClassName`](https://kubernetes.io/docs/concepts/configuration/pod-priority-preemption/#pod-priority)
  # that can be assigned to client pods.
  priorityClassName: ""

  # This value defines additional annotations for
  # client pods. This should be formatted as a multi-line string.
  #
  # ```yaml
  # annotations: |
  #   "sample/annotation1": "foo"
  #   "sample/annotation2": "bar"
  # ```
  #
  # @type: string
  annotations: null

  # Extra labels to attach to the client pods. This should be a regular YAML map.
  #
  # Example:
  #
  # ```yaml
  # extraLabels:
  #   labelKey: label-value
  #   anotherLabelKey: another-label-value
  # ```
  #
  # @type: map
  extraLabels: null

  # A list of extra environment variables to set within the stateful set.
  # These could be used to include proxy settings required for cloud auto-join
  # feature, in case kubernetes cluster is behind egress http proxies. Additionally,
  # it could be used to configure custom consul parameters.
  # @type: map
  extraEnvironmentVars: {}

  # This value defines the [Pod DNS policy](https://kubernetes.io/docs/concepts/services-networking/dns-pod-service/#pod-s-dns-policy)
  # for client pods to use.
  # @type: string
  dnsPolicy: null

  # hostNetwork defines whether or not we use host networking instead of hostPort in the event
  # that a CNI plugin doesn't support `hostPort`. This has security implications and is not recommended
  # as doing so gives the consul client unnecessary access to all network traffic on the host.
  # In most cases, pod network and host network are on different networks so this should be
  # combined with `dnsPolicy: ClusterFirstWithHostNet`
  hostNetwork: false

  # updateStrategy for the DaemonSet.
  # Refer to the Kubernetes [Daemonset upgrade strategy](https://kubernetes.io/docs/tasks/manage-daemon/update-daemon-set/#daemonset-update-strategy)
  # documentation.
  # This should be a multi-line string mapping directly to the updateStrategy
  #
  # Example:
  #
  # ```yaml
  # updateStrategy: |
  #   rollingUpdate:
  #     maxUnavailable: 5
  #   type: RollingUpdate
  # ```
  #
  # @type: string
  updateStrategy: null

# Configuration for DNS configuration within the Kubernetes cluster.
# This creates a service that routes to all agents (client or server)
# for serving DNS requests. This DOES NOT automatically configure kube-dns
# today, so you must still manually configure a `stubDomain` with kube-dns
# for this to have any effect:
# https://kubernetes.io/docs/tasks/administer-cluster/dns-custom-nameservers/#configure-stub-domain-and-upstream-dns-servers
dns:
  # @type: boolean
  enabled: "-"

  # If true, services using Consul Connect will use Consul DNS
  # for default DNS resolution. The DNS lookups fall back to the nameserver IPs
  # listed in /etc/resolv.conf if not found in Consul.
  # @type: boolean
  enableRedirection: "-"

  # Used to control the type of service created. For
  # example, setting this to "LoadBalancer" will create an external load
  # balancer (for supported K8S installations)
  type: ClusterIP

  # Set a predefined cluster IP for the DNS service.
  # Useful if you need to reference the DNS service's IP
  # address in CoreDNS config.
  # @type: string
  clusterIP: null

  # Extra annotations to attach to the dns service
  # This should be a multi-line string of
  # annotations to apply to the dns Service
  # @type: string
  annotations: null

  # Additional ServiceSpec values
  # This should be a multi-line string mapping directly to a Kubernetes
  # ServiceSpec object.
  # @type: string
  additionalSpec: null

# Values that configure the Consul UI.
ui:
  # If true, the UI will be enabled. This will
  # only _enable_ the UI, it doesn't automatically register any service for external
  # access. The UI will only be enabled on server agents. If `server.enabled` is
  # false, then this setting has no effect. To expose the UI in some way, you must
  # configure `ui.service`.
  # @default: global.enabled
  # @type: boolean
  enabled: "-"

  # Configure the service for the Consul UI.
  service:
    # This will enable/disable registering a
    # Kubernetes Service for the Consul UI. This value only takes effect if `ui.enabled` is
    # true and taking effect.
    enabled: true

    # The service type to register.
    # @type: string
    type: null

    # Set the port value of the UI service.
    port:
      # HTTP port.
      http: 80

      # HTTPS port.
      https: 443

    # Optionally set the nodePort value of the ui service if using a NodePort service.
    # If not set and using a NodePort service, Kubernetes will automatically assign
    # a port.
    nodePort:
      # HTTP node port
      # @type: integer
      http: null

      # HTTPS node port
      # @type: integer
      https: null

    # Annotations to apply to the UI service.
    #
    # Example:
    #
    # ```yaml
    # annotations: |
    #   'annotation-key': annotation-value
    # ```
    # @type: string
    annotations: null

    # Additional ServiceSpec values
    # This should be a multi-line string mapping directly to a Kubernetes
    # ServiceSpec object.
    # @type: string
    additionalSpec: null

  # Configure Ingress for the Consul UI.
  # If `global.tls.enabled` is set to `true`, the Ingress will expose
  # the port 443 on the UI service. Please ensure the Ingress Controller
  # supports SSL pass-through and it is enabled to ensure traffic forwarded
  # to port 443 has not been TLS terminated.
  ingress:
    # This will create an Ingress resource for the Consul UI.
    # @type: boolean
    enabled: false

    # Optionally set the ingressClassName.
    ingressClassName: ""

    # pathType override - refer to: https://kubernetes.io/docs/concepts/services-networking/ingress/#path-types
    pathType: Prefix

    # hosts is a list of host name to create Ingress rules.
    #
    # ```yaml
    # hosts:
    #   - host: foo.bar
    #     paths:
    #       - /example
    #       - /test
    # ```
    #
    # @type: array<map>
    hosts: []

    # tls is a list of hosts and secret name in an Ingress
    # which tells the Ingress controller to secure the channel.
    #
    # ```yaml
    # tls:
    #   - hosts:
    #     - chart-example.local
    #     secretName: testsecret-tls
    # ```
    # @type: array<map>
    tls: []

    # Annotations to apply to the UI ingress.
    #
    # Example:
    #
    # ```yaml
    # annotations: |
    #   'annotation-key': annotation-value
    # ```
    # @type: string
    annotations: null

  # Configurations for displaying metrics in the UI.
  metrics:
    # Enable displaying metrics in the UI. The default value of "-"
    # will inherit from `global.metrics.enabled` value.
    # @type: boolean
    # @default: global.metrics.enabled
    enabled: "-"
    # Provider for metrics. Refer to
    # [`metrics_provider`](https://developer.hashicorp.com/consul/docs/agent/config/config-files#ui_config_metrics_provider)
    # This value is only used if `ui.enabled` is set to true.
    # @type: string
    provider: "prometheus"

    # baseURL is the URL of the prometheus server, usually the service URL.
    # This value is only used if `ui.enabled` is set to true.
    # @type: string
    baseURL: http://prometheus-server

  # Corresponds to [`dashboard_url_templates`](https://developer.hashicorp.com/consul/docs/agent/config/config-files#ui_config_dashboard_url_templates)
  # configuration.
  dashboardURLTemplates:
    # Sets [`dashboardURLTemplates.service`](https://developer.hashicorp.com/consul/docs/agent/config/config-files#ui_config_dashboard_url_templates_service).
    service: ""

# Configure the catalog sync process to sync K8S with Consul
# services. This can run bidirectional (default) or unidirectionally (Consul
# to K8S or K8S to Consul only).
#
# This process assumes that a Consul agent is available on the host IP.
# This is done automatically if clients are enabled. If clients are not
# enabled then set the node selection so that it chooses a node with a
# Consul agent.
syncCatalog:
  # True if you want to enable the catalog sync. Set to "-" to inherit from
  # global.enabled.
  enabled: false

  # The name of the Docker image (including any tag) for consul-k8s-control-plane
  # to run the sync program.
  # @type: string
  image: null

  # If true, all valid services in K8S are
  # synced by default. If false, the service must be [annotated](https://developer.hashicorp.com/consul/docs/k8s/service-sync#enable-and-disable-sync)
  # properly to sync.
  # In either case an annotation can override the default.
  default: true

  # Optional priorityClassName.
  priorityClassName: ""

  # If true, will sync Kubernetes services to Consul. This can be disabled to
  # have a one-way sync.
  toConsul: true

  # If true, will sync Consul services to Kubernetes. This can be disabled to
  # have a one-way sync.
  toK8S: true

  # Service prefix to prepend to services before registering
  # with Kubernetes. For example "consul-" will register all services
  # prepended with "consul-". (Consul -> Kubernetes sync)
  # @type: string
  k8sPrefix: null

  # List of k8s namespaces to sync the k8s services from.
  # If a k8s namespace is not included in this list or is listed in `k8sDenyNamespaces`,
  # services in that k8s namespace will not be synced even if they are explicitly
  # annotated. Use `["*"]` to automatically allow all k8s namespaces.
  #
  # For example, `["namespace1", "namespace2"]` will only allow services in the k8s
  # namespaces `namespace1` and `namespace2` to be synced and registered
  # with Consul. All other k8s namespaces will be ignored.
  #
  # To deny all namespaces, set this to `[]`.
  #
  # Note: `k8sDenyNamespaces` takes precedence over values defined here.
  # @type: array<string>
  k8sAllowNamespaces: ["*"]

  # List of k8s namespaces that should not have their
  # services synced. This list takes precedence over `k8sAllowNamespaces`.
  # `*` is not supported because then nothing would be allowed to sync.
  #
  # For example, if `k8sAllowNamespaces` is `["*"]` and `k8sDenyNamespaces` is
  # `["namespace1", "namespace2"]`, then all k8s namespaces besides `namespace1`
  # and `namespace2` will be synced.
  # @type: array<string>
  k8sDenyNamespaces: ["kube-system", "kube-public"]

  # [DEPRECATED] Use k8sAllowNamespaces and k8sDenyNamespaces instead. For
  # backwards compatibility, if both this and the allow/deny lists are set,
  # the allow/deny lists will be ignored.
  # k8sSourceNamespace is the Kubernetes namespace to watch for service
  # changes and sync to Consul. If this is not set then it will default
  # to all namespaces.
  # @type: string
  k8sSourceNamespace: null

  # [Enterprise Only] These settings manage the catalog sync's interaction with
  # Consul namespaces (requires consul-ent v1.7+).
  # Also, `global.enableConsulNamespaces` must be true.
  consulNamespaces:
    # Name of the Consul namespace to register all
    # k8s services into. If the Consul namespace does not already exist,
    # it will be created. This will be ignored if `mirroringK8S` is true.
    consulDestinationNamespace: "default"

    # If true, k8s services will be registered into a Consul namespace
    # of the same name as their k8s namespace, optionally prefixed if
    # `mirroringK8SPrefix` is set below. If the Consul namespace does not
    # already exist, it will be created. Turning this on overrides the
    # `consulDestinationNamespace` setting.
    # `addK8SNamespaceSuffix` may no longer be needed if enabling this option.
    # If mirroring is enabled, avoid creating any Consul resources in the following
    # Kubernetes namespaces, as Consul currently reserves these namespaces for
    # system use: "system", "universal", "operator", "root".
    mirroringK8S: true

    # If `mirroringK8S` is set to true, `mirroringK8SPrefix` allows each Consul namespace
    # to be given a prefix. For example, if `mirroringK8SPrefix` is set to "k8s-", a
    # service in the k8s `staging` namespace will be registered into the
    # `k8s-staging` Consul namespace.
    mirroringK8SPrefix: ""

  # Appends Kubernetes namespace suffix to
  # each service name synced to Consul, separated by a dash.
  # For example, for a service 'foo' in the default namespace,
  # the sync process will create a Consul service named 'foo-default'.
  # Set this flag to true to avoid registering services with the same name
  # but in different namespaces as instances for the same Consul service.
  # Namespace suffix is not added if 'annotationServiceName' is provided.
  addK8SNamespaceSuffix: true

  # Service prefix which prepends itself
  # to Kubernetes services registered within Consul
  # For example, "k8s-" will register all services prepended with "k8s-".
  # (Kubernetes -> Consul sync)
  # consulPrefix is ignored when 'annotationServiceName' is provided.
  # NOTE: Updating this property to a non-null value for an existing installation will result in deregistering
  # of existing services in Consul and registering them with a new name.
  # @type: string
  consulPrefix: null

  # Optional tag that is applied to all of the Kubernetes services
  # that are synced into Consul. If nothing is set, defaults to "k8s".
  # (Kubernetes -> Consul sync)
  # @type: string
  k8sTag: null

  # Defines the Consul synthetic node that all services
  # will be registered to.
  # NOTE: Changing the node name and upgrading the Helm chart will leave
  # all of the previously sync'd services registered with Consul and
  # register them again under the new Consul node name. The out-of-date
  # registrations will need to be explicitly removed.
  consulNodeName: "k8s-sync"

  # Syncs services of the ClusterIP type, which may
  # or may not be broadly accessible depending on your Kubernetes cluster.
  # Set this to false to skip syncing ClusterIP services.
  syncClusterIPServices: true

  ingress:
    # Syncs the hostname from a Kubernetes Ingress resource to service registrations
    # when a rule matched a service. Currently only supports host based routing and
    # not path based routing. The only supported path on an ingress rule is "/".
    # Set this to false to skip syncing Ingress services.
    #
    # Currently, port 80 is synced if there is not TLS entry for the hostname. Syncs the port
    # 443 if there is a TLS entry that matches the hostname.
    enabled: false
    # Requires syncIngress to be `true`. syncs the LoadBalancer IP from a Kubernetes Ingress
    # resource instead of the hostname to service registrations when a rule matched a service.
    loadBalancerIPs: false

  # Configures the type of syncing that happens for NodePort
  # services. The valid options are: ExternalOnly, InternalOnly, ExternalFirst.
  #
  # - ExternalOnly will only use a node's ExternalIP address for the sync
  # - InternalOnly use's the node's InternalIP address
  # - ExternalFirst will preferentially use the node's ExternalIP address, but
  #   if it doesn't exist, it will use the node's InternalIP address instead.
  nodePortSyncType: ExternalFirst

  # Refers to a Kubernetes secret that you have created that contains
  # an ACL token for your Consul cluster which allows the sync process the correct
  # permissions. This is only needed if ACLs are managed manually within the Consul cluster, i.e. `global.acls.manageSystemACLs` is `false`.
  aclSyncToken:
    # The name of the Kubernetes secret that holds the acl sync token.
    # @type: string
    secretName: null
    # The key within the Kubernetes secret that holds the acl sync token.
    # @type: string
    secretKey: null

  # This value defines [`nodeSelector`](https://kubernetes.io/docs/concepts/configuration/assign-pod-node/#nodeselector)
  # labels for catalog sync pod assignment, formatted as a multi-line string.
  #
  # Example:
  #
  # ```yaml
  # nodeSelector: |
  #   beta.kubernetes.io/arch: amd64
  # ```
  #
  # @type: string
  nodeSelector: null

  # Affinity Settings
  # This should be a multi-line string matching the affinity object
  # @type: string
  affinity: null

  # Toleration Settings
  # This should be a multi-line string matching the Toleration array
  # in a PodSpec.
  # @type: string
  tolerations: null

  serviceAccount:
    # This value defines additional annotations for the mesh gateways' service account. This should be formatted as a
    # multi-line string.
    #
    # ```yaml
    # annotations: |
    #   "sample/annotation1": "foo"
    #   "sample/annotation2": "bar"
    # ```
    #
    # @type: string
    annotations: null

  # The resource settings for sync catalog pods.
  # @recurse: false
  # @type: map
  resources:
    requests:
      memory: "50Mi"
      cpu: "50m"
    limits:
      memory: "50Mi"
      cpu: "50m"

  # Override global log verbosity level. One of "debug", "info", "warn", or "error".
  # @type: string
  logLevel: ""

  # Override the default interval to perform syncing operations creating Consul services.
  # @type: string
  consulWriteInterval: null

  # Extra labels to attach to the sync catalog pods. This should be a YAML map.
  #
  # Example:
  #
  # ```yaml
  # extraLabels:
  #   labelKey: label-value
  #   anotherLabelKey: another-label-value
  # ```
  #
  # @type: map
  extraLabels: null

  # This value defines additional annotations for
  # the catalog sync pods. This should be formatted as a multi-line string.
  #
  # ```yaml
  # annotations: |
  #   "sample/annotation1": "foo"
  #   "sample/annotation2": "bar"
  # ```
  #
  # @type: string
  annotations: null

# Configures the automatic Connect sidecar injector.
connectInject:
  # True if you want to enable connect injection. Set to "-" to inherit from
  # global.enabled.
  enabled: true

  # The number of deployment replicas.
  replicas: 1

  # Image for consul-k8s-control-plane that contains the injector.
  # @type: string
  image: null

  # If true, the injector will inject the
  # Connect sidecar into all pods by default. Otherwise, pods must specify the
  # [injection annotation](https://developer.hashicorp.com/consul/docs/k8s/connect#consul-hashicorp-com-connect-inject)
  # to opt-in to Connect injection. If this is true, pods can use the same annotation
  # to explicitly opt-out of injection.
  default: false

  # Configures Transparent Proxy for Consul Service mesh services.
  # Using this feature requires Consul 1.10.0-beta1+.
  transparentProxy:
    # If true, then all Consul Service mesh will run with transparent proxy enabled by default,
    # i.e. we enforce that all traffic within the pod will go through the proxy.
    # This value is overridable via the "consul.hashicorp.com/transparent-proxy" pod annotation.
    defaultEnabled: true

    # If true, we will overwrite Kubernetes HTTP probes of the pod to point to the Envoy proxy instead.
    # This setting is recommended because with traffic being enforced to go through the Envoy proxy,
    # the probes on the pod will fail because kube-proxy doesn't have the right certificates
    # to talk to Envoy.
    # This value is also overridable via the "consul.hashicorp.com/transparent-proxy-overwrite-probes" annotation.
    # Note: This value has no effect if transparent proxy is disabled on the pod.
    defaultOverwriteProbes: true

  # This configures the [`PodDisruptionBudget`](https://kubernetes.io/docs/tasks/run-application/configure-pdb/)
  # for the service mesh sidecar injector.
  disruptionBudget:
    # This will enable/disable registering a PodDisruptionBudget for the
    # service mesh sidecar injector. If this is enabled, it will only register the budget so long as
    # the service mesh is enabled.
    enabled: true

    # The maximum number of unavailable pods. By default, this will be
    # automatically computed based on the `connectInject.replicas` value to be `(n/2)-1`.
    # If you need to set this to `0`, you will need to add a
    # --set 'connectInject.disruptionBudget.maxUnavailable=0'` flag to the helm chart installation
    # command because of a limitation in the Helm templating language.
    # @type: integer
    maxUnavailable: null

    # The minimum number of available pods.
    # Takes precedence over maxUnavailable if set.
    # @type: integer
    minAvailable: null

  # Configuration settings for the Consul API Gateway integration.
  apiGateway:
    # Enables Consul on Kubernetes to manage the CRDs used for Gateway API.
    # Setting this to true will install the CRDs used for the Gateway API when Consul on Kubernetes is installed.
    # These CRDs can clash with existing Gateway API CRDs if they are already installed in your cluster.
    # If this setting is false, you will need to install the Gateway API CRDs manually.
    manageExternalCRDs: true

    # Configuration settings for the GatewayClass installed by Consul on Kubernetes.
    managedGatewayClass:
      # This value defines [`nodeSelector`](https://kubernetes.io/docs/concepts/configuration/assign-pod-node/#nodeselector)
      # labels for gateway pod assignment, formatted as a multi-line string.
      #
      # Example:
      #
      # ```yaml
      # nodeSelector: |
      #   beta.kubernetes.io/arch: amd64
      # ```
      #
      # @type: string
      nodeSelector: null

      # Toleration settings for gateway pods created with the managed gateway class.
      # This should be a multi-line string matching the
      # [Tolerations](https://kubernetes.io/docs/concepts/configuration/taint-and-toleration/) array in a Pod spec.
      #
      # @type: string
      tolerations: null

      # This value defines the type of Service created for gateways (e.g. LoadBalancer, ClusterIP)
      serviceType: LoadBalancer

      # Configuration settings for annotations to be copied from the Gateway to other child resources.
      copyAnnotations:
        # This value defines a list of annotations to be copied from the Gateway to the Service created, formatted as a multi-line string.
        #
        # Example:
        #
        # ```yaml
        # service:
        #   annotations: |
        #     - external-dns.alpha.kubernetes.io/hostname
        # ```
        #
        # @type: string
        service: null

      # This value defines the number of pods to deploy for each Gateway as well as a min and max number of pods for all Gateways
      deployment:
        defaultInstances: 1
        maxInstances: 1
        minInstances: 1

    # Configuration for the ServiceAccount created for the api-gateway component
    serviceAccount:
      # This value defines additional annotations for the client service account. This should be formatted as a multi-line
      # string.
      #
      # ```yaml
      # annotations: |
      #   "sample/annotation1": "foo"
      #   "sample/annotation2": "bar"
      # ```
      #
      # @type: string
      annotations: null

    # The resource settings for Pods handling traffic for Gateway API.
    # @recurse: false
    # @type: map
    resources:
      requests:
        memory: "100Mi"
        cpu: "100m"
      limits:
        memory: "100Mi"
        cpu: "100m"

  # Configures consul-cni plugin for Consul Service mesh services
  cni:
    # If true, then all traffic redirection setup uses the consul-cni plugin.
    # Requires connectInject.enabled to also be true.
    # @type: boolean
    enabled: false

    # Log level for the installer and plugin. Overrides global.logLevel
    # @type: string
    logLevel: null

    # Set the namespace to install the CNI plugin into. Overrides global namespace settings for CNI resources.
    # Ex: "kube-system"
    # @type: string
    namespace: null

    # Location on the kubernetes node where the CNI plugin is installed. Shoud be the absolute path and start with a '/'
    # Example on GKE:
    #
    # ```yaml
    # cniBinDir: "/home/kubernetes/bin"
    # ```
    # @type: string
    cniBinDir: "/opt/cni/bin"

    # Location on the kubernetes node of all CNI configuration. Should be the absolute path and start with a '/'
    # @type: string
    cniNetDir: "/etc/cni/net.d"

    # If multus CNI plugin is enabled with consul-cni. When enabled, consul-cni will not be installed as a chained
    # CNI plugin. Instead, a NetworkAttachementDefinition CustomResourceDefinition (CRD) will be created in the helm
    # release namespace. Following multus plugin standards, an annotation is required in order for the consul-cni plugin
    # to be executed and for your service to be added to the Consul Service Mesh.
    #
    # Add the annotation `'k8s.v1.cni.cncf.io/networks': '[{ "name":"consul-cni","namespace": "consul" }]'` to your pod
    # to use the default installed NetworkAttachementDefinition CRD.
    #
    # Please refer to the [Multus Quickstart Guide](https://github.com/k8snetworkplumbingwg/multus-cni/blob/master/docs/quickstart.md)
    # for more information about using multus.
    # @type: string
    multus: false

    # The resource settings for CNI installer daemonset.
    # @recurse: false
    # @type: map
    resources:
      requests:
        memory: "75Mi"
        cpu: "75m"
      limits:
        memory: "100Mi"
        cpu: "100m"

    # Resource quotas for running the daemonset as system critical pods
    resourceQuota:
      pods: 5000

    # The security context for the CNI installer daemonset. This should be a YAML map corresponding to a
    # Kubernetes [SecurityContext](https://kubernetes.io/docs/tasks/configure-pod-container/security-context/) object.
    # By default, servers will run as root, with user ID `0` and group ID `0`.
    # Note: if running on OpenShift, this setting is ignored because the user and group are set automatically
    # by the OpenShift platform.
    # @type: map
    # @recurse: false
    securityContext:
      runAsNonRoot: false
      runAsGroup: 0
      runAsUser: 0

    # updateStrategy for the CNI installer DaemonSet.
    # Refer to the Kubernetes [Daemonset upgrade strategy](https://kubernetes.io/docs/tasks/manage-daemon/update-daemon-set/#daemonset-update-strategy)
    # documentation.
    # This should be a multi-line string mapping directly to the updateStrategy
    #
    # Example:
    #
    # ```yaml
    # updateStrategy: |
    #   rollingUpdate:
    #     maxUnavailable: 5
    #   type: RollingUpdate
    # ```
    #
    # @type: string
    updateStrategy: null

  consulNode:
    # meta specifies an arbitrary metadata key/value pair to associate with the node.
    #
    # Example:
    #
    # ```yaml
    # meta:
    #   cluster: test-cluster
    #   persistent: true
    # ```
    #
    # @type: map
    meta: null

  # Configures metrics for Consul Connect services. All values are overridable
  # via annotations on a per-pod basis.
  metrics:
    # If true, the connect-injector will automatically
    # add prometheus annotations to connect-injected pods. It will also
    # add a listener on the Envoy sidecar to expose metrics. The exposed
    # metrics will depend on whether metrics merging is enabled:
    #   - If metrics merging is enabled:
    #     the consul-dataplane will run a merged metrics server
    #     combining Envoy sidecar and Connect service metrics,
    #     i.e. if your service exposes its own Prometheus metrics.
    #   - If metrics merging is disabled:
    #     the listener will just expose Envoy sidecar metrics.
    # This will inherit from `global.metrics.enabled`.
    defaultEnabled: "-"
    # Configures the consul-dataplane to run a merged metrics server
    # to combine and serve both Envoy and Connect service metrics.
    # This feature is available only in Consul v1.10.0 or greater.
    defaultEnableMerging: false
    # Configures the port at which the consul-dataplane will listen on to return
    # combined metrics. This port only needs to be changed if it conflicts with
    # the application's ports.
    defaultMergedMetricsPort: 20100
    # Configures the port Prometheus will scrape metrics from, by configuring
    # the Pod annotation `prometheus.io/port` and the corresponding listener in
    # the Envoy sidecar.
    # NOTE: This is *not* the port that your application exposes metrics on.
    # That can be configured with the
    # `consul.hashicorp.com/service-metrics-port` annotation.
    defaultPrometheusScrapePort: 20200
    # Configures the path Prometheus will scrape metrics from, by configuring the pod
    # annotation `prometheus.io/path` and the corresponding handler in the Envoy
    # sidecar.
    # NOTE: This is *not* the path that your application exposes metrics on.
    # That can be configured with the
    # `consul.hashicorp.com/service-metrics-path` annotation.
    defaultPrometheusScrapePath: "/metrics"

  # Used to pass arguments to the injected envoy sidecar.
  # Valid arguments to pass to envoy can be found here: https://www.envoyproxy.io/docs/envoy/latest/operations/cli
  # e.g "--log-level debug --disable-hot-restart"
  # @type: string
  envoyExtraArgs: null

  # Optional priorityClassName.
  priorityClassName: ""

  # Extra labels to attach to the connect inject pods. This should be a YAML map.
  #
  # Example:
  #
  # ```yaml
  # extraLabels:
  #   labelKey: label-value
  #   anotherLabelKey: another-label-value
  # ```
  #
  # @type: map
  extraLabels: null

  # This value defines additional annotations for
  # connect inject pods. This should be formatted as a multi-line string.
  #
  # ```yaml
  # annotations: |
  #   "sample/annotation1": "foo"
  #   "sample/annotation2": "bar"
  # ```
  #
  # @type: string
  annotations: null

  # The Docker image for Consul to use when performing Connect injection.
  # Defaults to global.image.
  # @type: string
  imageConsul: null

  # Override global log verbosity level. One of "debug", "info", "warn", or "error".
  # @type: string
  logLevel: ""

  serviceAccount:
    # This value defines additional annotations for the injector service account. This should be formatted as a
    # multi-line string.
    #
    # ```yaml
    # annotations: |
    #   "sample/annotation1": "foo"
    #   "sample/annotation2": "bar"
    # ```
    #
    # @type: string
    annotations: null

  # The resource settings for connect inject pods. The defaults, are optimized for getting started worklows on developer deployments. The settings should be tweaked for production deployments.
  # @type: map
  resources:
    requests:
      # Recommended production default: 500Mi
      # @type: string
      memory: "200Mi"
      # Recommended production default: 250m
      # @type: string
      cpu: "50m"
    limits:
      # Recommended production default: 500Mi
      # @type: string
      memory: "200Mi"
      # Recommended production default: 250m
      # @type: string
      cpu: "50m"

  # Sets the failurePolicy for the mutating webhook. By default this will cause pods not part of the consul installation to fail scheduling while the webhook
  # is offline. This prevents a pod from skipping mutation if the webhook were to be momentarily offline.
  # Once the webhook is back online the pod will be scheduled.
  # In some environments such as Kind this may have an undesirable effect as it may prevent volume provisioner pods from running
  # which can lead to hangs. In these environments it is recommend to use "Ignore" instead.
  # This setting can be safely disabled by setting to "Ignore".
  failurePolicy: "Fail"

  # Selector for restricting the webhook to only specific namespaces.
  # Use with `connectInject.default: true` to automatically inject all pods in namespaces that match the selector. This should be set to a multiline string.
  # Refer to https://kubernetes.io/docs/reference/access-authn-authz/extensible-admission-controllers/#matching-requests-namespaceselector
  # for more details.
  #
  # By default, we exclude kube-system since usually users won't
  # want those pods injected and local-path-storage and openebs so that
  # Kind (Kubernetes In Docker) and [OpenEBS](https://openebs.io/) respectively can provision Pods used to create PVCs.
  # Note that this exclusion is only supported in Kubernetes v1.21.1+.
  #
  # Example:
  #
  # ```yaml
  # namespaceSelector: |
  #   matchLabels:
  #     namespace-label: label-value
  # ```
  # @type: string
  namespaceSelector: |
    matchExpressions:
      - key: "kubernetes.io/metadata.name"
        operator: "NotIn"
        values: ["kube-system","local-path-storage","openebs"]

  # List of k8s namespaces to allow Connect sidecar
  # injection in. If a k8s namespace is not included or is listed in `k8sDenyNamespaces`,
  # pods in that k8s namespace will not be injected even if they are explicitly
  # annotated. Use `["*"]` to automatically allow all k8s namespaces.
  #
  # For example, `["namespace1", "namespace2"]` will only allow pods in the k8s
  # namespaces `namespace1` and `namespace2` to have Connect sidecars injected
  # and registered with Consul. All other k8s namespaces will be ignored.
  #
  # To deny all namespaces, set this to `[]`.
  #
  # Note: `k8sDenyNamespaces` takes precedence over values defined here and
  # `namespaceSelector` takes precedence over both since it is applied first.
  # `kube-system` and `kube-public` are never injected, even if included here.
  # @type: array<string>
  k8sAllowNamespaces: ["*"]

  # List of k8s namespaces that should not allow Connect
  # sidecar injection. This list takes precedence over `k8sAllowNamespaces`.
  # `*` is not supported because then nothing would be allowed to be injected.
  #
  # For example, if `k8sAllowNamespaces` is `["*"]` and k8sDenyNamespaces is
  # `["namespace1", "namespace2"]`, then all k8s namespaces besides "namespace1"
  # and "namespace2" will be available for injection.
  #
  # Note: `namespaceSelector` takes precedence over this since it is applied first.
  # `kube-system` and `kube-public` are never injected.
  # @type: array<string>
  k8sDenyNamespaces: []

  # [Enterprise Only] These settings manage the connect injector's interaction with
  # Consul namespaces (requires consul-ent v1.7+).
  # Also, `global.enableConsulNamespaces` must be true.
  consulNamespaces:
    # Name of the Consul namespace to register all
    # k8s pods into. If the Consul namespace does not already exist,
    # it will be created. This will be ignored if `mirroringK8S` is true.
    consulDestinationNamespace: "default"

    # Causes k8s pods to be registered into a Consul namespace
    # of the same name as their k8s namespace, optionally prefixed if
    # `mirroringK8SPrefix` is set below. If the Consul namespace does not
    # already exist, it will be created. Turning this on overrides the
    # `consulDestinationNamespace` setting. If mirroring is enabled, avoid creating any Consul
    # resources in the following Kubernetes namespaces, as Consul currently reserves these
    # namespaces for system use: "system", "universal", "operator", "root".
    mirroringK8S: true

    # If `mirroringK8S` is set to true, `mirroringK8SPrefix` allows each Consul namespace
    # to be given a prefix. For example, if `mirroringK8SPrefix` is set to "k8s-", a
    # pod in the k8s `staging` namespace will be registered into the
    # `k8s-staging` Consul namespace.
    mirroringK8SPrefix: ""

  # Selector labels for connectInject pod assignment, formatted as a multi-line string.
  # ref: https://kubernetes.io/docs/concepts/configuration/assign-pod-node/#nodeselector
  #
  # Example:
  #
  # ```yaml
  # nodeSelector: |
  #   beta.kubernetes.io/arch: amd64
  # ```
  # @type: string
  nodeSelector: null

  # Affinity Settings
  # This should be a multi-line string matching the affinity object
  # @type: string
  affinity: null

  # Toleration Settings
  # This should be a multi-line string matching the Toleration array
  # in a PodSpec.
  # @type: string
  tolerations: null

  # Query that defines which Service Accounts
  # can authenticate to Consul and receive an ACL token during Connect injection.
  # The default setting, i.e. serviceaccount.name!=default, prevents the
  # 'default' Service Account from logging in.
  # If set to an empty string all service accounts can log in.
  # This only has effect if ACLs are enabled.
  #
  # Refer to Auth methods [Binding rules](https://developer.hashicorp.com/consul/docs/security/acl/auth-methods#binding-rules)
  # and [Trusted identiy attributes](https://developer.hashicorp.com/consul/docs/security/acl/auth-methods/kubernetes#trusted-identity-attributes)
  # for more details.
  # Requires Consul >= v1.5.
  aclBindingRuleSelector: "serviceaccount.name!=default"

  # If you are not using global.acls.manageSystemACLs and instead manually setting up an
  # auth method for Connect inject, set this to the name of your auth method.
  overrideAuthMethodName: ""

  # Refers to a Kubernetes secret that you have created that contains
  # an ACL token for your Consul cluster which allows the Connect injector the correct
  # permissions. This is only needed if Consul namespaces [Enterprise Only] and ACLs
  # are enabled on the Consul cluster and you are not setting
  # `global.acls.manageSystemACLs` to `true`.
  # This token needs to have `operator = "write"` privileges to be able to
  # create Consul namespaces.
  aclInjectToken:
    # The name of the Vault secret that holds the ACL inject token.
    # @type: string
    secretName: null
    # The key within the Vault secret that holds the ACL inject token.
    # @type: string
    secretKey: null

  sidecarProxy:
    # The number of worker threads to be used by the Envoy proxy.
    # By default the threading model of Envoy will use one thread per CPU core per envoy proxy. This
    # leads to unnecessary thread and memory usage and leaves unnecessary idle connections open. It is
    # advised to keep this number low for sidecars and high for edge proxies.
    # This will control the `--concurrency` flag to Envoy.
    # For additional information, refer to https://blog.envoyproxy.io/envoy-threading-model-a8d44b922310
    #
    # This setting can be overridden on a per-pod basis via this annotation:
    # - `consul.hashicorp.com/consul-envoy-proxy-concurrency`
    # @type: string
    concurrency: 2

    # Set default resources for sidecar proxy. If null, that resource won't
    # be set.
    # These settings can be overridden on a per-pod basis via these annotations:
    #
    # - `consul.hashicorp.com/sidecar-proxy-cpu-limit`
    # - `consul.hashicorp.com/sidecar-proxy-cpu-request`
    # - `consul.hashicorp.com/sidecar-proxy-memory-limit`
    # - `consul.hashicorp.com/sidecar-proxy-memory-request`
    # @type: map
    resources:
      requests:
        # Recommended production default: 100Mi
        # @type: string
        memory: null
        # Recommended production default: 100m
        # @type: string
        cpu: null
      limits:
        # Recommended production default: 100Mi
        # @type: string
        memory: null
        # Recommended production default: 100m
        # @type: string
        cpu: null
    # Set default lifecycle management configuration for sidecar proxy.
    # These settings can be overridden on a per-pod basis via these annotations:
    #
    # - `consul.hashicorp.com/enable-sidecar-proxy-lifecycle`
    # - `consul.hashicorp.com/enable-sidecar-proxy-shutdown-drain-listeners`
    # - `consul.hashicorp.com/sidecar-proxy-lifecycle-shutdown-grace-period-seconds`
    # - `consul.hashicorp.com/sidecar-proxy-lifecycle-graceful-port`
    # - `consul.hashicorp.com/sidecar-proxy-lifecycle-graceful-shutdown-path`
    # @type: map
    lifecycle:
        # @type: boolean
        defaultEnabled: true
        # @type: boolean
        defaultEnableShutdownDrainListeners: true
        # @type: integer
        defaultShutdownGracePeriodSeconds: 30
        # @type: integer
        defaultGracefulPort: 20600
        # @type: string
        defaultGracefulShutdownPath: "/graceful_shutdown"

  # The resource settings for the Connect injected init container. If null, the resources
  # won't be set for the initContainer. The defaults are optimized for developer instances of
  # Kubernetes, however they should be tweaked with the recommended defaults as shown below to speed up service registration times.
  # @type: map
  initContainer:
    resources:
      requests:
        # Recommended production default: 150Mi
        # @type: string
        memory: "25Mi"
        # Recommended production default: 250m
        # @type: string
        cpu: "50m"
      limits:
        # Recommended production default: 150Mi
        # @type: string
        memory: "150Mi"
        # Recommended production default: 500m
        # @type: string
        cpu: null

# [Mesh Gateways](https://developer.hashicorp.com/consul/docs/connect/gateways/mesh-gateway) enable Consul Connect to work across Consul datacenters.
meshGateway:
  # If [mesh gateways](https://developer.hashicorp.com/consul/docs/connect/gateways/mesh-gateway) are enabled, a Deployment will be created that runs
  # gateways and Consul Connect will be configured to use gateways.
  # This setting is required for [Cluster Peering](https://developer.hashicorp.com/consul/docs/connect/cluster-peering/k8s).
  # Requirements: consul 1.6.0+ if using `global.acls.manageSystemACLs``.
  enabled: false

  # Number of replicas for the Deployment.
  replicas: 1

  # What gets registered as WAN address for the gateway.
  wanAddress:
    # source configures where to retrieve the WAN address (and possibly port)
    # for the mesh gateway from.
    # Can be set to either: `Service`, `NodeIP`, `NodeName` or `Static`.
    #
    # - `Service` - Determine the address based on the service type.
    #
    #   - If `service.type=LoadBalancer` use the external IP or hostname of
    #     the service. Use the port set by `service.port`.
    #
    #   - If `service.type=NodePort` use the Node IP. The port will be set to
    #     `service.nodePort` so `service.nodePort` cannot be null.
    #
    #   - If `service.type=ClusterIP` use the `ClusterIP`. The port will be set to
    #     `service.port`.
    #
    #   - `service.type=ExternalName` is not supported.
    #
    # - `NodeIP` - The node IP as provided by the Kubernetes downward API.
    #
    # - `NodeName` - The name of the node as provided by the Kubernetes downward
    #   API. This is useful if the node names are DNS entries that
    #   are routable from other datacenters.
    #
    # - `Static` - Use the address hardcoded in `meshGateway.wanAddress.static`.
    source: "Service"

    # Port that gets registered for WAN traffic.
    # If source is set to "Service" then this setting will have no effect.
    # Refer to the documentation for source as to which port will be used in that
    # case.
    port: 443

    # If source is set to "Static" then this value will be used as the WAN
    # address of the mesh gateways. This is useful if you've configured a
    # DNS entry to point to your mesh gateways.
    static: ""

  # The service option configures the Service that fronts the Gateway Deployment.
  service:
    # Type of service, ex. LoadBalancer, ClusterIP.
    type: LoadBalancer

    # Port that the service will be exposed on.
    # The targetPort will be set to meshGateway.containerPort.
    port: 443

    # Optionally set the nodePort value of the service if using a NodePort service.
    # If not set and using a NodePort service, Kubernetes will automatically assign
    # a port.
    # @type: integer
    nodePort: null

    # Annotations to apply to the mesh gateway service.
    #
    # Example:
    #
    # ```yaml
    # annotations: |
    #   'annotation-key': annotation-value
    # ```
    # @type: string
    annotations: null

    # Optional YAML string that will be appended to the Service spec.
    # @type: string
    additionalSpec: null

  # If set to true, gateway Pods will run on the host network.
  hostNetwork: false

  # dnsPolicy to use.
  # @type: string
  dnsPolicy: null

  # Consul service name for the mesh gateways.
  # Cannot be set to anything other than "mesh-gateway" if
  # global.acls.manageSystemACLs is true since the ACL token
  # generated is only for the name 'mesh-gateway'.
  consulServiceName: "mesh-gateway"

  # Port that the gateway will run on inside the container.
  containerPort: 8443

  # Optional hostPort for the gateway to be exposed on.
  # This can be used with wanAddress.port and wanAddress.useNodeIP
  # to expose the gateways directly from the node.
  # If hostNetwork is true, this must be null or set to the same port as
  # containerPort.
  # NOTE: Cannot set to 8500 or 8502 because those are reserved for the Consul
  # agent.
  # @type: integer
  hostPort: null

  serviceAccount:
    # This value defines additional annotations for the mesh gateways' service account. This should be formatted as a
    # multi-line string.
    #
    # ```yaml
    # annotations: |
    #   "sample/annotation1": "foo"
    #   "sample/annotation2": "bar"
    # ```
    #
    # @type: string
    annotations: null

  # The resource settings for mesh gateway pods.
  # NOTE: The use of a YAML string is deprecated. Instead, set directly as a
  # YAML map.
  # @recurse: false
  # @type: map
  resources:
    requests:
      memory: "100Mi"
      cpu: "100m"
    limits:
      memory: "100Mi"
      cpu: "100m"

  # The resource settings for the `service-init` init container.
  # @recurse: false
  # @type: map
  initServiceInitContainer:
    resources:
      requests:
        memory: "50Mi"
        cpu: "50m"
      limits:
        memory: "50Mi"
        cpu: "50m"

  # This value defines the [affinity](https://kubernetes.io/docs/concepts/configuration/assign-pod-node/#affinity-and-anti-affinity)
  # for mesh gateway pods. It defaults to `null` thereby allowing multiple gateway pods on each node. But if one would prefer
  # a mode which minimizes risk of the cluster becoming unusable if a node is lost, set this value
  # to the value in the example below.
  #
  # Example:
  #
  # ```yaml
  #  affinity: |
  #    podAntiAffinity:
  #      requiredDuringSchedulingIgnoredDuringExecution:
  #        - labelSelector:
  #            matchLabels:
  #              app: {{ template "consul.name" . }}
  #              release: "{{ .Release.Name }}"
  #              component: mesh-gateway
  #          topologyKey: kubernetes.io/hostname
  # ```
  # @type: string
  affinity: null

  # Optional YAML string to specify tolerations.
  # @type: string
  tolerations: null

  # Pod topology spread constraints for mesh gateway pods.
  # This should be a multi-line YAML string matching the
  # [`topologySpreadConstraints`](https://kubernetes.io/docs/concepts/workloads/pods/pod-topology-spread-constraints/)
  # array in a Pod Spec.
  #
  # This requires K8S >= 1.18 (beta) or 1.19 (stable).
  #
  # Example:
  #
  # ```yaml
  # topologySpreadConstraints: |
  #   - maxSkew: 1
  #     topologyKey: topology.kubernetes.io/zone
  #     whenUnsatisfiable: DoNotSchedule
  #     labelSelector:
  #       matchLabels:
  #         app: {{ template "consul.name" . }}
  #         release: "{{ .Release.Name }}"
  #         component: mesh-gateway
  # ```
  topologySpreadConstraints: ""

  # Optional YAML string to specify a nodeSelector config.
  # @type: string
  nodeSelector: null

  # Optional priorityClassName.
  priorityClassName: ""

  # Annotations to apply to the mesh gateway deployment.
  #
  # Example:
  #
  # ```yaml
  # annotations: |
  #   'annotation-key': annotation-value
  # ```
  # @type: string
  annotations: null

# Configuration options for ingress gateways. Default values for all
# ingress gateways are defined in `ingressGateways.defaults`. Any of
# these values may be overridden in `ingressGateways.gateways` for a
# specific gateway with the exception of annotations. Annotations will
# include both the default annotations and any additional ones defined
# for a specific gateway.
# Requirements: consul >= 1.8.0
ingressGateways:
  # Enable ingress gateway deployment. Requires `connectInject.enabled=true`.
  enabled: false

  # Defaults sets default values for all gateway fields. With the exception
  # of annotations, defining any of these values in the `gateways` list
  # will override the default values provided here. Annotations will
  # include both the default annotations and any additional ones defined
  # for a specific gateway.
  defaults:
    # Number of replicas for each ingress gateway defined.
    replicas: 1

    # The service options configure the Service that fronts the gateway Deployment.
    service:
      # Type of service: LoadBalancer, ClusterIP or NodePort. If using NodePort service
      # type, you must set the desired nodePorts in the `ports` setting below.
      type: ClusterIP

      # Ports that will be exposed on the service and gateway container. Any
      # ports defined as ingress listeners on the gateway's Consul configuration
      # entry should be included here. The first port will be used as part of
      # the Consul service registration for the gateway and be listed in its
      # SRV record. If using a NodePort service type, you must specify the
      # desired nodePort for each exposed port.
      # @type: array<map>
      # @default: [{port: 8080, port: 8443}]
      # @recurse: false
      ports:
        - port: 8080
          nodePort: null
        - port: 8443
          nodePort: null

      # Annotations to apply to the ingress gateway service. Annotations defined
      # here will be applied to all ingress gateway services in addition to any
      # service annotations defined for a specific gateway in `ingressGateways.gateways`.
      #
      # Example:
      #
      # ```yaml
      # annotations: |
      #   'annotation-key': annotation-value
      # ```
      # @type: string
      annotations: null

      # Optional YAML string that will be appended to the Service spec.
      # @type: string
      additionalSpec: null

    serviceAccount:
      # This value defines additional annotations for the ingress gateways' service account. This should be formatted
      # as a multi-line string.
      #
      # ```yaml
      # annotations: |
      #   "sample/annotation1": "foo"
      #   "sample/annotation2": "bar"
      # ```
      #
      # @type: string
      annotations: null

    # Resource limits for all ingress gateway pods
    # @recurse: false
    # @type: map
    resources:
      requests:
        memory: "100Mi"
        cpu: "100m"
      limits:
        memory: "100Mi"
        cpu: "100m"

    # This value defines the [affinity](https://kubernetes.io/docs/concepts/configuration/assign-pod-node/#affinity-and-anti-affinity)
    # for ingress gateway pods. It defaults to `null` thereby allowing multiple gateway pods on each node. But if one would prefer
    # a mode which minimizes risk of the cluster becoming unusable if a node is lost, set this value
    # to the value in the example below.
    #
    # Example:
    #
    # ```yaml
    #  affinity: |
    #    podAntiAffinity:
    #      requiredDuringSchedulingIgnoredDuringExecution:
    #        - labelSelector:
    #            matchLabels:
    #              app: {{ template "consul.name" . }}
    #              release: "{{ .Release.Name }}"
    #              component: ingress-gateway
    #          topologyKey: kubernetes.io/hostname
    # ```
    # @type: string
    affinity: null

    # Optional YAML string to specify tolerations.
    # @type: string
    tolerations: null

    # Pod topology spread constraints for ingress gateway pods.
    # This should be a multi-line YAML string matching the
    # [`topologySpreadConstraints`](https://kubernetes.io/docs/concepts/workloads/pods/pod-topology-spread-constraints/)
    # array in a Pod Spec.
    #
    # This requires K8S >= 1.18 (beta) or 1.19 (stable).
    #
    # Example:
    #
    # ```yaml
    # topologySpreadConstraints: |
    #   - maxSkew: 1
    #     topologyKey: topology.kubernetes.io/zone
    #     whenUnsatisfiable: DoNotSchedule
    #     labelSelector:
    #       matchLabels:
    #         app: {{ template "consul.name" . }}
    #         release: "{{ .Release.Name }}"
    #         component: ingress-gateway
    # ```
    topologySpreadConstraints: ""

    # Optional YAML string to specify a nodeSelector config.
    # @type: string
    nodeSelector: null

    # Optional priorityClassName.
    priorityClassName: ""

    # Amount of seconds to wait for graceful termination before killing the pod.
    terminationGracePeriodSeconds: 10

    # Annotations to apply to the ingress gateway deployment. Annotations defined
    # here will be applied to all ingress gateway deployments in addition to any
    # annotations defined for a specific gateway in `ingressGateways.gateways`.
    #
    # Example:
    #
    # ```yaml
    # annotations: |
    #   "annotation-key": 'annotation-value'
    # ```
    # @type: string
    annotations: null

    # [Enterprise Only] `consulNamespace` defines the Consul namespace to register
    # the gateway into. Requires `global.enableConsulNamespaces` to be true and
    # Consul Enterprise v1.7+ with a valid Consul Enterprise license.
    # Note: The Consul namespace MUST exist before the gateway is deployed.
    consulNamespace: "default"

  # Gateways is a list of gateway objects. The only required field for
  # each is `name`, though they can also contain any of the fields in
  # `defaults`. Values defined here override the defaults except in the
  # case of annotations where both will be applied.
  # @type: array<map>
  gateways:
    - name: ingress-gateway

# Configuration options for terminating gateways. Default values for all
# terminating gateways are defined in `terminatingGateways.defaults`. Any of
# these values may be overridden in `terminatingGateways.gateways` for a
# specific gateway with the exception of annotations. Annotations will
# include both the default annotations and any additional ones defined
# for a specific gateway.
# Requirements: consul >= 1.8.0
terminatingGateways:
  # Enable terminating gateway deployment. Requires `connectInject.enabled=true`.
  enabled: false

  # Defaults sets default values for all gateway fields. With the exception
  # of annotations, defining any of these values in the `gateways` list
  # will override the default values provided here. Annotations will
  # include both the default annotations and any additional ones defined
  # for a specific gateway.
  defaults:
    # Number of replicas for each terminating gateway defined.
    replicas: 1

    # A list of extra volumes to mount. These will be exposed to Consul in the path `/consul/userconfig/<name>/`.
    #
    # Example:
    #
    # ```yaml
    # extraVolumes:
    #   - type: secret
    #     name: my-secret
    #     items: # optional items array
    #       - key: key
    #         path: path # secret will now mount to /consul/userconfig/my-secret/path
    # ```
    # @type: array<map>
    extraVolumes: []

    # Resource limits for all terminating gateway pods
    # @recurse: false
    # @type: map
    resources:
      requests:
        memory: "100Mi"
        cpu: "100m"
      limits:
        memory: "100Mi"
        cpu: "100m"

    # This value defines the [affinity](https://kubernetes.io/docs/concepts/configuration/assign-pod-node/#affinity-and-anti-affinity)
    # for terminating gateway pods. It defaults to `null` thereby allowing multiple gateway pods on each node. But if one would prefer
    # a mode which minimizes risk of the cluster becoming unusable if a node is lost, set this value
    # to the value in the example below.
    #
    # Example:
    #
    # ```yaml
    #  affinity: |
    #    podAntiAffinity:
    #      requiredDuringSchedulingIgnoredDuringExecution:
    #        - labelSelector:
    #            matchLabels:
    #              app: {{ template "consul.name" . }}
    #              release: "{{ .Release.Name }}"
    #              component: terminating-gateway
    #          topologyKey: kubernetes.io/hostname
    # ```
    # @type: string
    affinity: null

    # Optional YAML string to specify tolerations.
    # @type: string
    tolerations: null

    # Pod topology spread constraints for terminating gateway pods.
    # This should be a multi-line YAML string matching the
    # [`topologySpreadConstraints`](https://kubernetes.io/docs/concepts/workloads/pods/pod-topology-spread-constraints/)
    # array in a Pod Spec.
    #
    # This requires K8S >= 1.18 (beta) or 1.19 (stable).
    #
    # Example:
    #
    # ```yaml
    # topologySpreadConstraints: |
    #   - maxSkew: 1
    #     topologyKey: topology.kubernetes.io/zone
    #     whenUnsatisfiable: DoNotSchedule
    #     labelSelector:
    #       matchLabels:
    #         app: {{ template "consul.name" . }}
    #         release: "{{ .Release.Name }}"
    #         component: terminating-gateway
    # ```
    topologySpreadConstraints: ""

    # Optional YAML string to specify a nodeSelector config.
    # @type: string
    nodeSelector: null

    # Optional priorityClassName.
    # @type: string
    priorityClassName: ""

    # Annotations to apply to the terminating gateway deployment. Annotations defined
    # here will be applied to all terminating gateway deployments in addition to any
    # annotations defined for a specific gateway in `terminatingGateways.gateways`.
    #
    # Example:
    #
    # ```yaml
    # annotations: |
    #   'annotation-key': annotation-value
    # ```
    # @type: string
    annotations: null

    serviceAccount:
      # This value defines additional annotations for the terminating gateways' service account. This should be
      # formatted as a multi-line string.
      #
      # ```yaml
      # annotations: |
      #   "sample/annotation1": "foo"
      #   "sample/annotation2": "bar"
      # ```
      #
      # @type: string
      annotations: null

    # [Enterprise Only] `consulNamespace` defines the Consul namespace to register
    # the gateway into. Requires `global.enableConsulNamespaces` to be true and
    # Consul Enterprise v1.7+ with a valid Consul Enterprise license.
    # Note: The Consul namespace MUST exist before the gateway is deployed.
    consulNamespace: "default"

  # Gateways is a list of gateway objects. The only required field for
  # each is `name`, though they can also contain any of the fields in
  # `defaults`. Values defined here override the defaults except in the
  # case of annotations where both will be applied.
  # @type: array<map>
  gateways:
    - name: terminating-gateway

# [DEPRECATED] Use connectInject.apiGateway instead. This stanza will be removed with the release of Consul 1.17
# Configuration settings for the Consul API Gateway integration
apiGateway:
  # When true the helm chart will install the Consul API Gateway controller
  enabled: false

  # Image to use for the api-gateway-controller pods and gateway instances
  #
  # ~> **Note:** Using API Gateway <= 0.4 with external servers requires setting `client.enabled: true`.
  # @type: string
  image: null

  # The name (and tag) of the Envoy Docker image used for the
  # apiGateway. For other Consul compoenents, imageEnvoy has been replaced with Consul Dataplane.
  # @default: envoyproxy/envoy:<latest supported version>
  imageEnvoy: "envoyproxy/envoy:v1.25.1"

  # Override global log verbosity level for api-gateway-controller pods. One of "debug", "info", "warn", or "error".
  # @type: string
  logLevel: info

  # Configuration settings for the optional GatewayClass installed by consul-k8s (enabled by default)
  managedGatewayClass:
    # When true a GatewayClass is configured to automatically work with Consul as installed by helm.
    enabled: true

    # This value defines [`nodeSelector`](https://kubernetes.io/docs/concepts/configuration/assign-pod-node/#nodeselector)
    # labels for gateway pod assignment, formatted as a multi-line string.
    #
    # Example:
    #
    # ```yaml
    # nodeSelector: |
    #   beta.kubernetes.io/arch: amd64
    # ```
    #
    # @type: string
    nodeSelector: null

    # Toleration settings for gateway pods created with the managed gateway class.
    # This should be a multi-line string matching the
    # [Tolerations](https://kubernetes.io/docs/concepts/configuration/taint-and-toleration/) array in a Pod spec.
    #
    # @type: string
    tolerations: null

    # This value defines the type of service created for gateways (e.g. LoadBalancer, ClusterIP)
    serviceType: LoadBalancer

    # This value toggles if the gateway ports should be mapped to host ports
    useHostPorts: false

    # Configuration settings for annotations to be copied from the Gateway to other child resources.
    copyAnnotations:
      # This value defines a list of annotations to be copied from the Gateway to the Service created, formatted as a multi-line string.
      #
      # Example:
      #
      # ```yaml
      # service:
      #   annotations: |
      #     - external-dns.alpha.kubernetes.io/hostname
      # ```
      #
      # @type: string
      service: null

    # This value defines the number of pods to deploy for each Gateway as well as a min and max number of pods for all Gateways
    #
    # Example:
    #
    # ```yaml
    # deployment:
    #   defaultInstances: 3
    #   maxInstances: 8
    #   minInstances: 1
    # ```
    #
    # @type: map
    deployment: null

  # Configuration for the ServiceAccount created for the api-gateway component
  serviceAccount:
    # This value defines additional annotations for the client service account. This should be formatted as a multi-line
    # string.
    #
    # ```yaml
    # annotations: |
    #   "sample/annotation1": "foo"
    #   "sample/annotation2": "bar"
    # ```
    #
    # @type: string
    annotations: null

  # Configuration for the api-gateway controller component
  controller:
    # This value sets the number of controller replicas to deploy.
    replicas: 1

    # Annotations to apply to the api-gateway-controller pods.
    #
    # ```yaml
    # annotations: |
    #   "annotation-key": "annotation-value"
    # ```
    #
    # @type: string
    annotations: null

    # This value references an existing
    # Kubernetes [`priorityClassName`](https://kubernetes.io/docs/concepts/configuration/pod-priority-preemption/#pod-priority)
    # that can be assigned to api-gateway-controller pods.
    priorityClassName: ""

    # This value defines [`nodeSelector`](https://kubernetes.io/docs/concepts/configuration/assign-pod-node/#nodeselector)
    # labels for api-gateway-controller pod assignment, formatted as a multi-line string.
    #
    # Example:
    #
    # ```yaml
    # nodeSelector: |
    #   beta.kubernetes.io/arch: amd64
    # ```
    #
    # @type: string
    nodeSelector: null

    # This value defines the tolerations for api-gateway-controller pod, this should be a multi-line string matching the
    # [Tolerations](https://kubernetes.io/docs/concepts/configuration/taint-and-toleration/) array in a Pod spec.
    #
    # @type: string
    tolerations: null

    # Configuration for the Service created for the api-gateway-controller
    service:
      # Annotations to apply to the api-gateway-controller service.
      #
      # ```yaml
      # annotations: |
      #   "annotation-key": "annotation-value"
      # ```
      #
      # @type: string
      annotations: null

  # The resource settings for api gateway pods.
  # @recurse: false
  # @type: map
  resources:
    requests:
      memory: "100Mi"
      cpu: "100m"
    limits:
      memory: "100Mi"
      cpu: "100m"

  # The resource settings for the `copy-consul-bin` init container.
  # @recurse: false
  # @type: map
  initCopyConsulContainer:
    resources:
      requests:
        memory: "25Mi"
        cpu: "50m"
      limits:
        memory: "150Mi"
        cpu: "50m"

# Configuration settings for the webhook-cert-manager
# `webhook-cert-manager` ensures that cert bundles are up to date for the mutating webhook.
webhookCertManager:
  # Toleration Settings
  # This should be a multi-line string matching the Toleration array
  # in a PodSpec.
  # @type: string
  tolerations: null

  # This value defines [`nodeSelector`](https://kubernetes.io/docs/concepts/configuration/assign-pod-node/#nodeselector)
  # labels for the webhook-cert-manager pod assignment, formatted as a multi-line string.
  #
  # Example:
  #
  # ```yaml
  # nodeSelector: |
  #   beta.kubernetes.io/arch: amd64
  # ```
  #
  # @type: string
  nodeSelector: null

# Configures a demo Prometheus installation.
prometheus:
  # When true, the Helm chart will install a demo Prometheus server instance
  # alongside Consul.
  enabled: false

# Control whether a test Pod manifest is generated when running helm template.
# When using helm install, the test Pod is not submitted to the cluster so this
# is only useful when running helm template.
tests:
  enabled: true

telemetryCollector:
  # Enables the consul-telemetry-collector deployment
  # @type: boolean
  enabled: false

  # The name of the Docker image (including any tag) for the containers running
  # the consul-telemetry-collector
  # @type: string
  image: "hashicorp/consul-telemetry-collector:0.0.1"

  # The resource settings for consul-telemetry-collector pods.
  # @recurse: false
  # @type: map
  resources:
    requests:
      memory: "512Mi"
      cpu: "1000m"
    limits:
      memory: "512Mi"
      cpu: "1000m"

  # This value sets the number of consul-telemetry-collector replicas to deploy.
  replicas: 1

  # This value defines additional configuration for the telemetry collector. It should be formatted as a multi-line
  # json blob string
  #
  # ```yaml
  # customExporterConfig: |
  #   {"http_collector_endpoint": "other-otel-collector"}
  # ```
  #
  # @type: string
  customExporterConfig: null

  service:
    # This value defines additional annotations for the server service account. This should be formatted as a multi-line
    # string.
    #
    # ```yaml
    # annotations: |
    #   "sample/annotation1": "foo"
    #   "sample/annotation2": "bar"
    # ```
    #
    # @type: string
    annotations: null

  serviceAccount:
    # This value defines additional annotations for the telemetry-collector's service account. This should be formatted
    # as a multi-line string.
    #
    # ```yaml
    # annotations: |
    #   "sample/annotation1": "foo"
    #   "sample/annotation2": "bar"
    # ```
    #
    # @type: string
    annotations: null

  cloud:
    clientId:
      secretName: null
      secretKey: null
    clientSecret:
      secretName: null
      secretKey: null

  initContainer:
    # The resource settings for consul-telemetry-collector initContainer.
    # @recurse: false
    # @type: map
    resources: {}

  # Optional YAML string to specify a nodeSelector config.
  # @type: string
  nodeSelector: null

  # Optional priorityClassName.
  # @type: string
  priorityClassName: ""

  # A list of extra environment variables to set within the stateful set.
  # These could be used to include proxy settings required for cloud auto-join
  # feature, in case kubernetes cluster is behind egress http proxies. Additionally,
  # it could be used to configure custom consul parameters.
  # @type: map
  extraEnvironmentVars: { }<|MERGE_RESOLUTION|>--- conflicted
+++ resolved
@@ -49,15 +49,12 @@
     # Changing the partition name would require an un-install and a re-install with the updated name.
     # Must be "default" in the server cluster ie the Kubernetes cluster that the Consul server pods are deployed onto.
     name: "default"
-<<<<<<< HEAD
 
   # Set imagePullPolicy for all images used. This is applies to all the images being used.
   # One of "IfNotPresent", "Always", "Never"
   # Refer to https://kubernetes.io/docs/concepts/containers/images/#image-pull-policy
   # @type: string
   imagePullPolicy: ""
-=======
->>>>>>> cbcbdc59
 
   # The name (and tag) of the Consul Docker image for clients and servers.
   # This can be overridden per component. This should be pinned to a specific
@@ -92,12 +89,8 @@
   # image that is used for functionality such as catalog sync.
   # This can be overridden per component.
   # @default: hashicorp/consul-k8s-control-plane:<latest version>
-<<<<<<< HEAD
-  imageK8S: docker.mirror.hashicorp.services/hashicorppreview/consul-k8s-control-plane:1.2.0-dev
+  imageK8S: docker.mirror.hashicorp.services/hashicorppreview/consul-k8s-control-plane:1.3.0-dev
   imageK8SWindows: ""
-=======
-  imageK8S: docker.mirror.hashicorp.services/hashicorppreview/consul-k8s-control-plane:1.3.0-dev
->>>>>>> cbcbdc59
 
   # The name of the datacenter that the agents should
   # register as. This can't be changed once the Consul cluster is up and running
@@ -608,12 +601,8 @@
   # The name (and tag) of the consul-dataplane Docker image used for the
   # connect-injected sidecar proxies and mesh, terminating, and ingress gateways.
   # @default: hashicorp/consul-dataplane:<latest supported version>
-<<<<<<< HEAD
-  imageConsulDataplane: "docker.mirror.hashicorp.services/hashicorppreview/consul-dataplane:1.2-dev"
+  imageConsulDataplane: "docker.mirror.hashicorp.services/hashicorppreview/consul-dataplane:1.3-dev"
   imageConsulDataplaneWindows: ""
-=======
-  imageConsulDataplane: "docker.mirror.hashicorp.services/hashicorppreview/consul-dataplane:1.3-dev"
->>>>>>> cbcbdc59
 
   # Configuration for running this Helm chart on the Red Hat OpenShift platform.
   # This Helm chart currently supports OpenShift v4.x+.
